name: Build and Release

permissions:
  contents: write
  issues: read
  pull-requests: read

on:
  push:
    branches: [ main, dev ]

jobs:
  # 代码质量检查
  code-quality:
    name: Code Quality
    runs-on: ubuntu-latest
    
    steps:
      - name: Checkout code
        uses: actions/checkout@v4

      - name: Setup Node.js
        uses: actions/setup-node@v4
        with:
          node-version: '20'
          cache: 'npm'

      - name: Install dependencies
        run: npm ci

      - name: Run TypeScript check
        run: npx tsc --noEmit

      - name: Run ESLint
        run: npm run lint || echo "ESLint warnings detected but not blocking build"

      - name: Run Prettier check
        run: npm run format:check || echo "Prettier formatting issues detected but not blocking build"

  build:
    name: Build ${{ matrix.platform }}
    runs-on: ${{ matrix.os }}
    needs: code-quality
    if: github.ref == 'refs/heads/main' || github.ref == 'refs/heads/dev'
    
    strategy:
      fail-fast: false
      matrix:
        include:
          - platform: 'macos'
            os: 'macos-latest'
            command: 'npm run dist:mac'
            artifact-name: 'macos-build'
          - platform: 'windows'
            os: 'windows-2022'
            command: 'npm run dist:win'
            artifact-name: 'windows-build'
          - platform: 'linux'
            os: 'ubuntu-latest'
            command: 'npm run dist:linux'
            artifact-name: 'linux-build'
    
    steps:
      - name: Checkout code
        uses: actions/checkout@v4

      - name: Setup Node.js
        uses: actions/setup-node@v4
        with:
          node-version: '20'
          cache: 'npm'

      - name: Install dependencies
        run: npm ci

      - name: Setup Windows native dependencies (for Windows only)
        if: matrix.platform == 'windows'
        run: |
          npm install --global node-gyp

      - name: Setup Python (for native dependencies)
        uses: actions/setup-python@v5
        with:
          python-version: '3.11'

      - name: Setup Windows build environment (for Windows only)
        if: matrix.platform == 'windows'
        run: |
          echo "Setting Windows SDK version for ConPty support"
          echo "WindowsTargetPlatformVersion=10.0.19041.0" >> $env:GITHUB_ENV

      - name: Setup MSBuild (for Windows only)
        if: matrix.platform == 'windows'
        uses: microsoft/setup-msbuild@v2
        with:
          vs-version: '17.0'

      # macOS 代码签名证书安装
      - name: Setup macOS code signing (macOS only)
        if: matrix.platform == 'macos'
        env:
          BUILD_CERTIFICATE_BASE64: ${{ secrets.BUILD_CERTIFICATE_BASE64 }}
          P12_PASSWORD: ${{ secrets.P12_PASSWORD }}
          KEYCHAIN_PASSWORD: ${{ secrets.KEYCHAIN_PASSWORD || 'temp-keychain-password' }}
        run: |
          if [ -n "$BUILD_CERTIFICATE_BASE64" ]; then
            echo "Installing code signing certificate..."
          
            # 创建证书文件
            echo $BUILD_CERTIFICATE_BASE64 | base64 --decode > certificate.p12
          
            # 创建临时钥匙串
            security create-keychain -p "$KEYCHAIN_PASSWORD" build.keychain
            security default-keychain -s build.keychain
            security unlock-keychain -p "$KEYCHAIN_PASSWORD" build.keychain
          
            # 导入证书
            security import certificate.p12 -k build.keychain -P "$P12_PASSWORD" -T /usr/bin/codesign
            security set-key-partition-list -S apple-tool:,apple:,codesign: -s -k "$KEYCHAIN_PASSWORD" build.keychain
          
            # 清理证书文件
            rm certificate.p12
          
            echo "Certificate imported successfully"
          else
            echo "No certificate provided - building unsigned application"
            echo "To enable code signing, add BUILD_CERTIFICATE_BASE64 and P12_PASSWORD secrets"
          fi

      - name: Install Linux dependencies
        if: matrix.platform == 'linux'
        run: |
          sudo apt-get update
          sudo apt-get install -y build-essential python3 python3-pip pkg-config libsqlite3-dev fakeroot dpkg-dev rpm libnss3-dev libatk-bridge2.0-dev libdrm2 libxkbcommon-dev libxss1 libatspi2.0-dev libgtk-3-dev libxrandr2 libasound2-dev

      - name: Rebuild native modules for Electron
<<<<<<< HEAD
        run: npx electron-rebuild --only better-sqlite3,bcrypt,node-pty --force
=======
        run: |
          if [ "${{ matrix.platform }}" == "windows" ]; then
            npx electron-rebuild --only better-sqlite3,bcrypt --force
          else
            npx electron-rebuild --only better-sqlite3,bcrypt,node-pty --force
          fi
        shell: bash
>>>>>>> 902e4365
        env:
          npm_config_msvs_version: 2022
          GYP_MSVS_VERSION: 2022
          WindowsTargetPlatformVersion: 10.0.19041.0

      - name: Build with electron-builder
        run: ${{ matrix.command }}
        env:
          # App ID configuration
          APP_ID: ${{ secrets.APP_ID }}
          # macOS 签名配置 (参考 forge.config.ts 中的环境变量名)
          appleId: ${{ secrets.APPLE_ID }}
          appleIdPassword: ${{ secrets.APPLE_ID_PASSWORD }}
          teamId: ${{ secrets.TEAM_ID }}
          identity: ${{ secrets.IDENTITY }}
          # electron-builder 签名配置
          CSC_NAME: ${{ secrets.IDENTITY }}
          CSC_IDENTITY_AUTO_DISCOVERY: false
          # Native dependency compilation
          npm_config_build_from_source: true
          npm_config_cache: ${{ runner.temp }}/.npm
          ELECTRON_CACHE: ${{ runner.temp }}/.cache/electron
          ELECTRON_BUILDER_CACHE: ${{ runner.temp }}/.cache/electron-builder
          # Windows-specific build flags
          MSVS_VERSION: 2022
          GYP_MSVS_VERSION: 2022
          npm_config_disturl: https://electronjs.org/headers
          npm_config_runtime: electron
          WindowsTargetPlatformVersion: 10.0.19041.0
          _WIN32_WINNT: 0x0A00
          # CI 环境标识
          CI: true
          # GitHub token for electron-builder publishing
          GH_TOKEN: ${{ secrets.GH_TOKEN }}

      # macOS 钥匙串清理
      - name: Clean up keychain (macOS only)
        if: matrix.platform == 'macos' && always()
        run: |
          if security list-keychains | grep -q build.keychain; then
            security delete-keychain build.keychain
            echo "Temporary keychain deleted"
          fi

      - name: Upload build artifacts
        uses: actions/upload-artifact@v4
        if: success()
        with:
          name: ${{ matrix.artifact-name }}
          path: |
            out/*.exe
            out/*.msi  
            out/*.dmg
            out/*.deb
            out/*.AppImage
            out/AionUi-*-win32-*.zip
            out/AionUi-*-mac-*.zip
          if-no-files-found: warn
          retention-days: 7



  # 自动创建tag（main/dev分支推送时）
  create-tag:
    name: Create Tag from Branch
    runs-on: ubuntu-latest
    needs: [ build ]
    if: github.ref == 'refs/heads/main' || github.ref == 'refs/heads/dev'
    outputs:
      tag_name: ${{ steps.create_tag.outputs.tag_name }}
      is_dev: ${{ steps.create_tag.outputs.is_dev }}
    
    steps:
      - name: Checkout code
        uses: actions/checkout@v4
        with:
          token: ${{ secrets.GH_TOKEN }}

      - name: Create and push tag
        id: create_tag
        run: |
          VERSION=$(node -p "require('./package.json').version")
          COMMIT_SHORT=$(git rev-parse --short HEAD)
          BRANCH_NAME=${GITHUB_REF#refs/heads/}
          
          # 根据分支确定 tag 格式
          if [ "$BRANCH_NAME" = "dev" ]; then
            TAG_NAME="v${VERSION}-dev-${COMMIT_SHORT}"
            IS_DEV="true"
            echo "🔧 Development release: $TAG_NAME"
          else
            TAG_NAME="v$VERSION"
            IS_DEV="false"
            echo "🚀 Production release: $TAG_NAME"
          fi
          
          echo "tag_name=$TAG_NAME" >> $GITHUB_OUTPUT
          echo "is_dev=$IS_DEV" >> $GITHUB_OUTPUT
          
          # 检查远程tag是否已存在
          if git ls-remote --tags origin | grep -q "refs/tags/$TAG_NAME$"; then
            if [ "$IS_DEV" = "false" ]; then
              # Main 分支：需要递增版本并修改 package.json
              echo "⚠️ Tag $TAG_NAME already exists, auto-incrementing version..."
          
              if [[ $VERSION =~ ^([0-9]+)\.([0-9]+)\.([0-9]+)$ ]]; then
                MAJOR=${BASH_REMATCH[1]}
                MINOR=${BASH_REMATCH[2]}
                PATCH=${BASH_REMATCH[3]}
                NEW_PATCH=$((PATCH + 1))
                NEW_VERSION="${MAJOR}.${MINOR}.${NEW_PATCH}"
          
                echo "📝 Updating package.json version to $NEW_VERSION"
          
                # 更新 package.json 版本号
                npm version $NEW_VERSION --no-git-tag-version
          
                # 配置git用户信息
                git config user.name "github-actions[bot]"
                git config user.email "github-actions[bot]@users.noreply.github.com"
          
                # 提交版本更新
                git add package.json package-lock.json
                git commit -m "chore: bump version to $NEW_VERSION"
                git remote set-url origin https://x-access-token:${{ secrets.GH_TOKEN }}@github.com/${{ github.repository }}.git
                git push origin $BRANCH_NAME
          
                # 获取新的 commit ID
                COMMIT_SHORT=$(git rev-parse --short HEAD)
                TAG_NAME="v${NEW_VERSION}-${COMMIT_SHORT}"
          
                echo "🚀 New tag with updated version: $TAG_NAME"
                echo "tag_name=$TAG_NAME" >> $GITHUB_OUTPUT
              else
                TAG_NAME="v${VERSION}-${COMMIT_SHORT}"
                echo "⚠️ Fallback: creating tag with commit ID: $TAG_NAME"
                echo "tag_name=$TAG_NAME" >> $GITHUB_OUTPUT
              fi
            else
              # Dev 分支 tag 已存在则失败（不应该发生）
              echo "⚠️ Dev tag $TAG_NAME already exists, this shouldn't happen"
              exit 1
            fi
          fi
          
          # 配置git用户信息（如果前面没配置）
          git config user.name "github-actions[bot]"
          git config user.email "github-actions[bot]@users.noreply.github.com"
          
          # 创建并推送tag
          echo "Creating tag: $TAG_NAME"
          git tag $TAG_NAME
          git remote set-url origin https://x-access-token:${{ secrets.GH_TOKEN }}@github.com/${{ github.repository }}.git
          git push origin $TAG_NAME
          echo "✅ Successfully created and pushed tag: $TAG_NAME"
        env:
          GH_TOKEN: ${{ secrets.GH_TOKEN }}

  # 发布到 GitHub Releases
  release:
    name: Create Release
    runs-on: ubuntu-latest
    needs: [ build, create-tag ]
    if: always() && needs.create-tag.result == 'success'
    environment: ${{ needs.create-tag.outputs.is_dev == 'true' && 'dev-release' || 'release' }}
    
    steps:
      - name: Checkout code
        uses: actions/checkout@v4

      - name: Get version for release
        id: version
        run: |
          TAG_NAME="${{ needs.create-tag.outputs.tag_name }}"
          IS_DEV="${{ needs.create-tag.outputs.is_dev }}"
          echo "tag_name=$TAG_NAME" >> $GITHUB_OUTPUT
          
          if [ "$IS_DEV" = "true" ]; then
            echo "🔧 Creating development release: $TAG_NAME"
          else
            echo "🚀 Creating stable release: $TAG_NAME"
          fi

      - name: Download all build artifacts
        uses: actions/download-artifact@v4
        with:
          path: build-artifacts

      - name: Create Release
        uses: softprops/action-gh-release@v1
        with:
          tag_name: ${{ steps.version.outputs.tag_name }}
          name: ${{ needs.create-tag.outputs.is_dev == 'true' && format('Development Build {0}', steps.version.outputs.tag_name) || steps.version.outputs.tag_name }}
          files: |
            build-artifacts/**/*.exe
            build-artifacts/**/*.msi
            build-artifacts/**/*.dmg
            build-artifacts/**/*.deb
            build-artifacts/**/*.AppImage
            build-artifacts/**/*.zip
          generate_release_notes: true
          draft: true
          prerelease: ${{ needs.create-tag.outputs.is_dev == 'true' || contains(steps.version.outputs.tag_name, 'beta') || contains(steps.version.outputs.tag_name, 'alpha') || contains(steps.version.outputs.tag_name, 'rc') }}
        env:
          GH_TOKEN: ${{ secrets.GH_TOKEN }}<|MERGE_RESOLUTION|>--- conflicted
+++ resolved
@@ -134,9 +134,6 @@
           sudo apt-get install -y build-essential python3 python3-pip pkg-config libsqlite3-dev fakeroot dpkg-dev rpm libnss3-dev libatk-bridge2.0-dev libdrm2 libxkbcommon-dev libxss1 libatspi2.0-dev libgtk-3-dev libxrandr2 libasound2-dev
 
       - name: Rebuild native modules for Electron
-<<<<<<< HEAD
-        run: npx electron-rebuild --only better-sqlite3,bcrypt,node-pty --force
-=======
         run: |
           if [ "${{ matrix.platform }}" == "windows" ]; then
             npx electron-rebuild --only better-sqlite3,bcrypt --force
@@ -144,7 +141,6 @@
             npx electron-rebuild --only better-sqlite3,bcrypt,node-pty --force
           fi
         shell: bash
->>>>>>> 902e4365
         env:
           npm_config_msvs_version: 2022
           GYP_MSVS_VERSION: 2022

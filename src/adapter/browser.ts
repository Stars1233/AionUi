/**
 * @license
 * Copyright 2025 AionUi (aionui.com)
 * SPDX-License-Identifier: Apache-2.0
 */

import { bridge, logger } from '@office-ai/platform';

// 扩展 Window 接口以支持自定义属性 / Extend Window interface for custom properties
interface ElectronAPI {
<<<<<<< HEAD
  emit: (name: string, data: unknown) => Promise<unknown>;
=======
  emit: (name: string, data: unknown) => void;
>>>>>>> bb60c104
  on: (callback: (event: { value: string }) => void) => void;
}

interface CustomWindow extends Window {
  electronAPI?: ElectronAPI;
  __bridgeEmitter?: { emit: (name: string, data: unknown) => void };
  __emitBridgeCallback?: (name: string, data: unknown) => void;
  __websocketReconnect?: () => void;
}

const win = window as CustomWindow;

/**
 * 适配electron的API到浏览器中,建立renderer和main的通信桥梁, 与preload.ts中的注入对应
 * */
if (win.electronAPI) {
  // Electron 环境 - 使用 IPC 通信
  bridge.adapter({
    emit(name, data) {
      return win.electronAPI.emit(name, data);
    },
    on(emitter) {
      win.electronAPI?.on((event) => {
        try {
          const { value } = event;
          const { name, data } = JSON.parse(value);
          emitter.emit(name, data);
        } catch (e) {
          console.warn('JSON parsing error:', e);
        }
      });
    },
  });
} else {
  // Web 环境 - 使用 WebSocket 通信，并在登录后自动补上已获取 Cookie 的连接
  // Web runtime bridge: ensure the socket reconnects after login so session cookie can be sent
  const protocol = window.location.protocol === 'https:' ? 'wss:' : 'ws:';
  const defaultHost = `${window.location.hostname}:25808`;
  const socketUrl = `${protocol}//${window.location.host || defaultHost}`;

  type QueuedMessage = { name: string; data: unknown };

  let socket: WebSocket | null = null;
  let emitterRef: { emit: (name: string, data: unknown) => void } | null = null;
  let reconnectTimer: number | null = null;
  let reconnectDelay = 500;
  let shouldReconnect = true; // Flag to control reconnection

  const messageQueue: QueuedMessage[] = [];

  // 1.发送队列中积压的消息，确保在重新建立连接后不会丢事件
  const flushQueue = () => {
    if (!socket || socket.readyState !== WebSocket.OPEN) {
      return;
    }

    while (messageQueue.length > 0) {
      const queued = messageQueue.shift();
      if (queued) {
        socket.send(JSON.stringify(queued));
      }
    }
  };

  // 2.简单的指数退避重连，等待服务端在登录成功后接受新连接
  const scheduleReconnect = () => {
    if (reconnectTimer !== null || !shouldReconnect) {
      return;
    }

    reconnectTimer = window.setTimeout(() => {
      reconnectTimer = null;
      reconnectDelay = Math.min(reconnectDelay * 2, 8000);
      connect();
    }, reconnectDelay);
  };

  // 3.建立 WebSocket 连接（或复用已有的 OPEN/CONNECTING 状态）
  const connect = () => {
    if (socket && (socket.readyState === WebSocket.OPEN || socket.readyState === WebSocket.CONNECTING)) {
      return;
    }

    try {
      socket = new WebSocket(socketUrl);
    } catch (error) {
      scheduleReconnect();
      return;
    }

    socket.addEventListener('open', () => {
      reconnectDelay = 500;
      flushQueue();
    });

    socket.addEventListener('message', (event: MessageEvent) => {
      if (!emitterRef) {
        return;
      }

      try {
        const payload = JSON.parse(event.data as string) as { name: string; data: unknown };

        // 处理服务端心跳 ping，立即回复 pong 以保持连接
        // Handle server heartbeat ping - respond with pong immediately to keep connection alive
        if (payload.name === 'ping') {
          if (socket && socket.readyState === WebSocket.OPEN) {
            socket.send(JSON.stringify({ name: 'pong', data: { timestamp: Date.now() } }));
          }
          return;
        }

        // 处理认证过期 - 停止重连并跳转到登录页
        // Handle auth expiration - stop reconnecting and redirect to login
        if (payload.name === 'auth-expired') {
          console.warn('[WebSocket] Authentication expired, stopping reconnection');
          shouldReconnect = false;

          // 清除所有待执行的重连定时器
          // Clear any pending reconnection timer
          if (reconnectTimer !== null) {
            window.clearTimeout(reconnectTimer);
            reconnectTimer = null;
          }

          // 关闭 socket 并跳转到登录页
          // Close the socket and redirect to login page
          socket?.close();

          // 短暂延迟后跳转到登录页，以便显示 UI 反馈
          // Redirect to login page after a short delay to show any UI feedback
          setTimeout(() => {
            window.location.href = '/login';
          }, 1000);

          return;
        }

        emitterRef.emit(payload.name, payload.data);
      } catch (error) {
        // 忽略格式错误的消息 / Ignore malformed payloads
      }
    });

    socket.addEventListener('close', () => {
      socket = null;
      scheduleReconnect();
    });

    socket.addEventListener('error', () => {
      socket?.close();
    });
  };

  // 4.确保在发送/订阅前已经发起连接
  const ensureSocket = () => {
    if (!socket || socket.readyState === WebSocket.CLOSED || socket.readyState === WebSocket.CLOSING) {
      connect();
    }
  };

  bridge.adapter({
    emit(name, data) {
      const message: QueuedMessage = { name, data };

      ensureSocket();

      if (socket && socket.readyState === WebSocket.OPEN) {
        try {
          socket.send(JSON.stringify(message));
          return;
        } catch (error) {
          scheduleReconnect();
        }
      }

      messageQueue.push(message);
    },
    on(emitter) {
      emitterRef = emitter;
      win.__bridgeEmitter = emitter;

      // Expose callback emitter for bridge provider pattern
      // Used by components to send responses back through WebSocket
      win.__emitBridgeCallback = (name: string, data: unknown) => {
        emitter.emit(name, data);
      };

      ensureSocket();
    },
  });

  connect();

  // Expose reconnection control for login flow
  win.__websocketReconnect = () => {
    shouldReconnect = true;
    reconnectDelay = 500;
    connect();
  };
}

logger.provider({
  log(log) {
    console.log('process.log', log.type, ...log.logs);
  },
  path() {
    return Promise.resolve('');
  },
});<|MERGE_RESOLUTION|>--- conflicted
+++ resolved
@@ -8,11 +8,7 @@
 
 // 扩展 Window 接口以支持自定义属性 / Extend Window interface for custom properties
 interface ElectronAPI {
-<<<<<<< HEAD
-  emit: (name: string, data: unknown) => Promise<unknown>;
-=======
   emit: (name: string, data: unknown) => void;
->>>>>>> bb60c104
   on: (callback: (event: { value: string }) => void) => void;
 }
 

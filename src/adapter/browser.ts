--- conflicted
+++ resolved
@@ -31,57 +31,14 @@
   });
 } else {
   // Web 环境 - 使用 WebSocket 通信
-<<<<<<< HEAD
   // Token will be sent automatically via Cookie header by browser
   const wsUrl = `ws://${window.location.hostname}:25808`;
   const ws = new WebSocket(wsUrl);
-=======
-  const urlParams = new URLSearchParams(window.location.search);
-  const token = (window as any).__SESSION_TOKEN__ || urlParams.get('token');
-
-  if (token) {
-    const wsUrl = `ws://${window.location.hostname}:25808`;
-    const ws = new WebSocket(wsUrl, [token]);
-
-    bridge.adapter({
-      emit(name, data) {
-        // 在WebUI模式下，文件选择请求也通过WebSocket发送到服务器统一处理
-        // 保持与其他消息一致的回调机制
-
-        if (ws.readyState === WebSocket.OPEN) {
-          ws.send(JSON.stringify({ name, data }));
-        } else {
-          ws.addEventListener(
-            'open',
-            () => {
-              ws.send(JSON.stringify({ name, data }));
-            },
-            { once: true }
-          );
-        }
-      },
-      on(emitter) {
-        // 提供全局函数供 React 层调用以发送回调
-        (window as any).__emitBridgeCallback = (eventName: string, data: any) => {
-          emitter.emit(eventName, data);
-        };
-
-        ws.onmessage = (event) => {
-          try {
-            const { name, data } = JSON.parse(event.data);
-            // 所有消息统一通过 emitter 传递，由 React 层处理
-            emitter.emit(name, data);
-          } catch (e) {
-            // Handle JSON parsing errors silently
-          }
-        };
->>>>>>> 9b68b14d
 
   bridge.adapter({
     emit(name, data) {
-      // 在WebUI模式下，文件选择请求也通过WebSocket发送到服务器统一处理
+      // 在 WebUI 模式下，文件选择请求也通过 WebSocket 发送到服务器统一处理
       // 保持与其他消息一致的回调机制
-
       if (ws.readyState === WebSocket.OPEN) {
         ws.send(JSON.stringify({ name, data }));
       } else {
@@ -95,35 +52,15 @@
       }
     },
     on(emitter) {
-      // 存储emitter以便在文件选择完成时使用
-      (window as any).__bridgeEmitter = emitter;
-
-<<<<<<< HEAD
-      // 在WebUI环境下，让bridge系统自己处理callback事件，不需要手动干预
-      // 所有的callback事件都由bridge的Promise resolver自动处理
+      // 提供全局函数供 React 层调用以发送回调
+      (window as any).__emitBridgeCallback = (eventName: string, data: any) => {
+        emitter.emit(eventName, data);
+      };
 
       ws.onmessage = (event) => {
         try {
           const { name, data } = JSON.parse(event.data);
-
-          // 处理服务器端发来的文件选择请求
-          if (name === 'show-open-request') {
-            handleWebDirectorySelection(data)
-              .then((result) => {
-                // 直接通过 emitter 返回结果，让 bridge 系统处理回调
-                const requestId = data.id;
-                const callbackEventName = `subscribe.callback-show-open${requestId}`;
-                emitter.emit(callbackEventName, result);
-              })
-              .catch((error) => {
-                console.error('File selection error:', error);
-                const requestId = data.id;
-                const callbackEventName = `subscribe.callback-show-open${requestId}`;
-                emitter.emit(callbackEventName, undefined);
-              });
-            return;
-          }
-
+          // 所有消息统一通过 emitter 传递，由 React 层处理
           emitter.emit(name, data);
         } catch (e) {
           // Handle JSON parsing errors silently
@@ -139,200 +76,6 @@
       };
     },
   });
-
-  // Web目录选择处理函数
-  const handleWebDirectorySelection = (options: any): Promise<string[] | undefined> => {
-    return new Promise((resolve) => {
-      // 创建目录选择模态框
-      const modal = createDirectorySelectionModal(options, (result) => {
-        resolve(result);
-      });
-      document.body.appendChild(modal);
-    });
-  };
-
-  // 创建文件/目录选择模态框
-  const createDirectorySelectionModal = (options: any, onSelect: (paths: string[] | undefined) => void) => {
-    // 检查是否为文件选择模式 - 使用自定义字段判断或从properties自动推断
-    let isFileSelection = options.isFileMode === true;
-
-    // 如果没有 isFileMode，从 properties 推断 (properties可能在options.data中)
-    const properties = options.properties || (options.data && options.data.properties);
-    if (!isFileSelection && properties) {
-      isFileSelection = properties.includes('openFile') && !properties.includes('openDirectory');
-    }
-    const modal = document.createElement('div');
-    modal.style.cssText = `
-        position: fixed;
-        top: 0;
-        left: 0;
-        width: 100%;
-        height: 100%;
-        background: rgba(0, 0, 0, 0.5);
-        display: flex;
-        justify-content: center;
-        align-items: center;
-        z-index: 10000;
-      `;
-
-    const dialog = document.createElement('div');
-    dialog.style.cssText = `
-        background: white;
-        border-radius: 8px;
-        width: 600px;
-        height: 500px;
-        padding: 20px;
-        display: flex;
-        flex-direction: column;
-        box-shadow: 0 4px 20px rgba(0, 0, 0, 0.3);
-      `;
-
-    dialog.innerHTML = `
-        <div style="display: flex; justify-content: space-between; align-items: center; margin-bottom: 20px;">
-          <h3 style="margin: 0; color: #333;">${isFileSelection ? '📄 选择文件' : '📁 选择目录'}</h3>
-          <button id="closeBtn" style="background: none; border: none; font-size: 20px; cursor: pointer;">×</button>
-        </div>
-        <div style="flex: 1; border: 1px solid #ddd; border-radius: 4px; overflow: hidden;">
-          <div id="directoryBrowser" style="height: 100%; overflow-y: auto;"></div>
-        </div>
-        <div style="margin-top: 15px; display: flex; justify-content: space-between; align-items: center;">
-          <div style="color: #666; font-size: 14px;">
-            <span id="selectedPath">${isFileSelection ? '请选择一个文件' : '请选择一个目录'}</span>
-          </div>
-          <div>
-            <button id="cancelBtn" style="margin-right: 10px; padding: 8px 16px; border: 1px solid #ddd; background: white; border-radius: 4px; cursor: pointer;">取消</button>
-            <button id="confirmBtn" style="padding: 8px 16px; background: #007bff; color: white; border: none; border-radius: 4px; cursor: pointer;" disabled>确认</button>
-          </div>
-        </div>
-      `;
-
-    modal.appendChild(dialog);
-
-    // 初始化目录浏览器
-    initDirectoryBrowser(dialog.querySelector('#directoryBrowser'), dialog.querySelector('#selectedPath'), dialog.querySelector('#confirmBtn'), isFileSelection);
-
-    // 事件处理
-    dialog.querySelector('#closeBtn').addEventListener('click', () => {
-      document.body.removeChild(modal);
-      onSelect(undefined);
-    });
-
-    dialog.querySelector('#cancelBtn').addEventListener('click', () => {
-      document.body.removeChild(modal);
-      onSelect(undefined);
-    });
-
-    dialog.querySelector('#confirmBtn').addEventListener('click', () => {
-      const selectedPath = dialog.querySelector('#selectedPath').textContent;
-      const expectedText = isFileSelection ? '请选择一个文件' : '请选择一个目录';
-
-      if (selectedPath && selectedPath !== expectedText) {
-        document.body.removeChild(modal);
-        onSelect([selectedPath]);
-      }
-    });
-
-    return modal;
-  };
-
-  // 初始化目录浏览器
-  const initDirectoryBrowser = (container: Element, pathDisplay: Element, confirmBtn: Element, isFileSelection: boolean) => {
-    let selectedPath: string;
-
-    const loadDirectory = async (path = '') => {
-      try {
-        const token = new URLSearchParams(window.location.search).get('token');
-        const showFiles = isFileSelection ? 'true' : 'false';
-        const response = await fetch(`/api/directory/browse?path=${encodeURIComponent(path)}&showFiles=${showFiles}&token=${token}`);
-        const data = await response.json();
-
-        renderDirectory(data);
-      } catch (_error) {
-        container.innerHTML = '<div style="padding: 20px; text-align: center; color: #666;">加载目录失败</div>';
-      }
-    };
-
-    const renderDirectory = (data: any) => {
-      let html = '';
-
-      // 返回上级目录按钮
-      if (data.canGoUp) {
-        html += `
-            <div class="dir-item" data-path="${data.parentPath}" data-type="parent" style="padding: 10px; border-bottom: 1px solid #eee; cursor: pointer; display: flex; align-items: center;">
-              <span style="margin-right: 10px;">📁</span>
-              <span>..</span>
-            </div>
-          `;
-      }
-
-      // 目录和文件列表
-      data.items.forEach((item: any) => {
-        const icon = item.isDirectory ? '📁' : '📄';
-        const canSelect = isFileSelection ? item.isFile : item.isDirectory;
-
-        html += `
-            <div class="dir-item" data-path="${item.path}" data-type="${item.isDirectory ? 'directory' : 'file'}" style="padding: 10px; border-bottom: 1px solid #eee; cursor: pointer; display: flex; align-items: center; justify-content: space-between;">
-              <div style="display: flex; align-items: center;">
-                <span style="margin-right: 10px;">${icon}</span>
-                <span>${item.name}</span>
-              </div>
-              ${canSelect ? '<button class="select-btn" style="padding: 4px 8px; background: #007bff; color: white; border: none; border-radius: 3px; font-size: 12px;">选择</button>' : ''}
-            </div>
-          `;
-      });
-
-      container.innerHTML = html;
-
-      // 添加事件监听
-      container.querySelectorAll('.dir-item').forEach((item) => {
-        const path = item.getAttribute('data-path');
-        const type = item.getAttribute('data-type');
-
-        item.addEventListener('click', (e) => {
-          e.preventDefault();
-          // 只有目录（包括父目录）可以导航
-          if (type === 'parent' || (type === 'directory' && !isFileSelection)) {
-            loadDirectory(path).catch((error) => console.error('Failed to load directory:', error));
-          } else if (type === 'directory' && isFileSelection) {
-            // 在文件选择模式下，双击目录进入
-          }
-        });
-
-        // 在文件选择模式下，双击目录进入
-        if (isFileSelection && type === 'directory') {
-          item.addEventListener('dblclick', (e) => {
-            e.preventDefault();
-            loadDirectory(path).catch((error) => console.error('Failed to load directory:', error));
-          });
-        }
-
-        const selectBtn = item.querySelector('.select-btn');
-        if (selectBtn) {
-          selectBtn.addEventListener('click', (e) => {
-            e.stopPropagation();
-            selectedPath = path;
-            pathDisplay.textContent = path;
-            confirmBtn.removeAttribute('disabled');
-
-            // 高亮选中的项目
-            container.querySelectorAll('.dir-item').forEach((i) => ((i as HTMLElement).style.background = ''));
-            (item as HTMLElement).style.background = '#e3f2fd';
-          });
-        }
-      });
-    };
-
-    // 加载初始目录
-    loadDirectory().catch((error) => console.error('Failed to load initial directory:', error));
-  };
-=======
-        ws.onclose = () => {
-          // Handle WebSocket close silently
-        };
-      },
-    });
-  }
->>>>>>> 9b68b14d
 }
 
 logger.provider({

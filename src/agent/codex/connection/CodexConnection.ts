/**
 * @license
 * Copyright 2025 AionUi (aionui.com)
 * SPDX-License-Identifier: Apache-2.0
 */

import type { ChildProcess } from 'child_process';
import { spawn, execSync } from 'child_process';
import type { CodexEventParams } from '@/common/codex/types';
import { globalErrorService, fromNetworkError } from '../core/ErrorService';
import { JSONRPC_VERSION } from '@/types/acpTypes';

type JsonRpcId = number | string;

interface JsonRpcRequest {
  jsonrpc: typeof JSONRPC_VERSION;
  id?: JsonRpcId;
  method: string;
  params?: unknown;
}

interface JsonRpcResponse {
  jsonrpc: typeof JSONRPC_VERSION;
  id: JsonRpcId;
  result?: unknown;
  error?: { code: number; message: string; data?: unknown };
}

export interface CodexEventEnvelope {
  method: string; // e.g. "codex/event" or "elicitation/create"
  params?: unknown;
}

// Legacy NetworkError interface for backward compatibility
export interface NetworkError {
  type: 'cloudflare_blocked' | 'network_timeout' | 'connection_refused' | 'unknown';
  originalError: string;
  retryCount: number;
  suggestedAction: string;
}

interface PendingReq {
  resolve: (v: unknown) => void;
  reject: (e: unknown) => void;
  timeout?: NodeJS.Timeout;
}

export class CodexConnection {
  private child: ChildProcess | null = null;
  private nextId = 0;
  private pending = new Map<JsonRpcId, PendingReq>();
  private elicitationMap = new Map<string, JsonRpcId>(); // codex_call_id -> request id

  // Callbacks
  public onEvent: (evt: CodexEventEnvelope) => void = () => {};
  public onError: (error: { message: string; type?: 'network' | 'stream' | 'timeout' | 'process'; details?: unknown }) => void = () => {};

  // Permission request handling - similar to ACP's mechanism
  private isPaused = false;
  private pausedRequests: Array<{ method: string; params: unknown; resolve: (v: unknown) => void; reject: (e: unknown) => void; timeout: NodeJS.Timeout }> = [];
  private permissionResolvers = new Map<string, { resolve: (approved: boolean) => void; reject: (error: Error) => void }>();

  // Network error handling
  private retryCount = 0;
  private retryDelay = 5000; // 5 seconds
  private isNetworkError = false;

<<<<<<< HEAD
  start(cliPath: string, cwd: string, args: string[] = []): Promise<void> {
    // Default to "codex mcp serve" to start MCP server
=======
  /**
   * 检测 Codex 版本并返回相应的 MCP 启动命令
   * Detect Codex version and return appropriate MCP command
   * @param cliPath - Codex CLI 路径 / Path to Codex CLI
   * @returns 启动 MCP 服务器的命令参数数组 / Array of command arguments for starting MCP server
   */
  private detectMcpCommand(cliPath: string): string[] {
    try {
      // 尝试获取 Codex 版本 / Try to get Codex version
      const versionOutput = execSync(`${cliPath} --version`, {
        encoding: 'utf8',
        timeout: 5000,
        stdio: ['pipe', 'pipe', 'ignore'],
      }).trim();

      // 提取版本号（例如从 "codex version 0.39.0" 中提取 "0.39.0"）
      // Extract version number (e.g., "0.39.0" from "codex version 0.39.0")
      const versionMatch = versionOutput.match(/(\d+)\.(\d+)\.(\d+)/);
      if (versionMatch) {
        const [, major, minor] = versionMatch;
        const majorVer = parseInt(major, 10);
        const minorVer = parseInt(minor, 10);

        // 版本 0.40.0 及以上使用 "mcp-server"
        // 版本 0.39.x 及以下使用 "mcp serve"
        // Version 0.40.0 and above use "mcp-server"
        // Version 0.39.x and below use "mcp serve"
        if (majorVer > 0 || (majorVer === 0 && minorVer >= 40)) {
          console.log(`[CodexConnection] 检测到 Codex ${versionOutput}，使用 'mcp-server' 命令 / Detected Codex ${versionOutput}, using 'mcp-server' command`);
          return ['mcp-server'];
        } else {
          console.log(`[CodexConnection] 检测到 Codex ${versionOutput}，使用 'mcp serve' 命令 / Detected Codex ${versionOutput}, using 'mcp serve' command`);
          return ['mcp', 'serve'];
        }
      }

      // 如果版本检测失败，默认使用 mcp-server（适用于新版本）
      // If version detection fails, try mcp-server first (for newer versions)
      console.warn('[CodexConnection] 无法解析 Codex 版本，默认使用 mcp-server / Could not parse Codex version, defaulting to mcp-server');
      return ['mcp-server'];
    } catch (error) {
      // 如果版本命令执行失败，默认使用 mcp-server（新版本）
      // If version command fails, default to mcp-server (newer versions)
      console.warn('[CodexConnection] Codex 版本检测失败，默认使用 mcp-server / Failed to detect Codex version, defaulting to mcp-server:', error);
      return ['mcp-server'];
    }
  }

  start(cliPath: string, cwd: string, args: string[] = []): Promise<void> {
    // 根据 Codex 版本自动检测合适的 MCP 命令 / Auto-detect appropriate MCP command based on Codex version
>>>>>>> 433a44f8
    const cleanEnv = { ...process.env };
    delete cleanEnv.NODE_OPTIONS;
    delete cleanEnv.NODE_INSPECT;
    delete cleanEnv.NODE_DEBUG;
    const isWindows = process.platform === 'win32';
    const finalArgs = args.length ? args : this.detectMcpCommand(cliPath);

    return new Promise((resolve, reject) => {
      try {
        this.child = spawn(cliPath, finalArgs, {
          cwd,
          stdio: ['pipe', 'pipe', 'pipe'],
          env: {
            ...process.env,
            CODEX_NO_INTERACTIVE: '1',
            CODEX_AUTO_CONTINUE: '1',
          },
          shell: isWindows,
        });

        this.child.on('error', (error) => {
          reject(new Error(`Failed to start codex process: ${error.message}`));
        });

        this.child.on('exit', (code, signal) => {
          if (code !== 0 && code !== null) {
            this.handleProcessExit(code, signal);
          }
        });

        this.child.stderr?.on('data', (d) => {
          const errorMsg = d.toString();

          if (errorMsg.includes('command not found') || errorMsg.includes('not recognized')) {
            reject(new Error(`Codex CLI not found. Please ensure 'codex' is installed and in PATH. Error: ${errorMsg}`));
          } else if (errorMsg.includes('permission denied')) {
            reject(new Error(`Permission denied when starting codex. Error: ${errorMsg}`));
          } else if (errorMsg.includes('authentication') || errorMsg.includes('login')) {
            reject(new Error(`Codex authentication required. Please run 'codex auth' first. Error: ${errorMsg}`));
          } else if (errorMsg.includes('unknown flag') || errorMsg.includes('invalid option') || errorMsg.includes('unrecognized')) {
            reject(new Error(`Invalid Codex CLI arguments. Error: ${errorMsg}`));
          }
        });

        let buffer = '';
        let hasOutput = false;
        let receivedJsonMessage = false;

        this.child.stdout?.on('data', (d) => {
          hasOutput = true;
          buffer += d.toString();
          const lines = buffer.split('\n');
          buffer = lines.pop() || '';
          for (const line of lines) {
            if (!line.trim()) continue;

            // console.log('codex line ===>', line);

            // Check if this looks like a JSON-RPC message
            if (line.trim().startsWith('{') && line.trim().endsWith('}')) {
              try {
                const msg = JSON.parse(line) as JsonRpcRequest | JsonRpcResponse;
                receivedJsonMessage = true;
                this.handleIncoming(msg);
              } catch {
                // Ignore parsing errors for non-JSON output
              }
            } else {
              // Handle non-JSON output (startup messages, announcements, etc.)

              // Handle interactive prompts by automatically sending Enter
              if (line.includes('Press Enter to continue')) {
                this.child?.stdin?.write('\n');
              }

              // Force enter MCP mode if we see CLI launch - but stop sending once we see API key passing
              if (line.includes('Launching Codex CLI') && !receivedJsonMessage) {
                setTimeout(() => {
                  if (!receivedJsonMessage) {
                    this.child?.stdin?.write('\n');
                  }
                }, 1000);
              }

              // Detect when MCP server should be ready
              if (line.includes('Passing CODEX_API_KEY')) {
                // Set a flag to indicate the server is starting and wait longer
                setTimeout(() => {
                  receivedJsonMessage = true; // Mark as ready for JSON communication
                }, 5000); // Wait 5 seconds for server to be fully ready
              }
            }
          }
        });

        setTimeout(() => {
          if (this.child && !this.child.killed) {
            resolve();
          } else {
            reject(new Error('Codex process failed to start or was killed during startup'));
          }
        }, 5000);

        // Fallback timeout
        setTimeout(() => {
          if (!hasOutput && this.child && !this.child.killed) {
            resolve(); // Still resolve to allow the connection attempt
          }
        }, 6000); // 6 second fallback
      } catch (error) {
        reject(error);
      }
    });
  }

<<<<<<< HEAD
  stop(): Promise<void> {
=======
  stop(): void {
>>>>>>> 433a44f8
    if (this.child) {
      this.child.kill();
      this.child = null;
    }
    // Reject all pending
    for (const [id, p] of this.pending) {
      p.reject(new Error('Codex MCP connection closed'));
      if (p.timeout) clearTimeout(p.timeout);
      this.pending.delete(id);
    }
    // Clear pending elicitations
    this.elicitationMap.clear();
    return Promise.resolve();
  }

  request<T = unknown>(method: string, params?: unknown, timeoutMs = 200000): Promise<T> {
    const id = this.nextId++;
    const req: JsonRpcRequest = { jsonrpc: JSONRPC_VERSION, id, method, params };
    return new Promise<T>((resolve, reject) => {
      const timeout = setTimeout(() => {
        this.pending.delete(id);
        // Also remove from paused requests if present
        this.pausedRequests = this.pausedRequests.filter((r) => r.resolve !== resolve);

        // Emit error to frontend before rejecting promise
        this.onError({
          message: `Request timed out: ${method} (${timeoutMs}ms)`,
          type: 'timeout',
          details: { method, timeoutMs },
        });

        reject(new Error(`Codex MCP request timed out: ${method}`));
      }, timeoutMs);

      // If connection is paused, queue the request
      if (this.isPaused) {
        this.pausedRequests.push({ method, params, resolve, reject, timeout });
        return;
      }

      // Normal request processing
      this.pending.set(id, { resolve, reject, timeout });
      const line = JSON.stringify(req) + '\n';

      if (this.child?.stdin) {
        this.child.stdin.write(line);
        // Force flush buffer
        if ('flushSync' in this.child.stdin && typeof this.child.stdin.flushSync === 'function') {
          this.child.stdin.flushSync();
        }
      } else {
        reject(new Error('Child process stdin not available'));
        return;
      }
    });
  }

  notify(method: string, params?: unknown): void {
    const msg: JsonRpcRequest = { jsonrpc: JSONRPC_VERSION, method, params };
    const line = JSON.stringify(msg) + '\n';
    this.child?.stdin?.write(line);
  }

  private handleIncoming(msg: JsonRpcRequest | JsonRpcResponse): void {
    if (typeof msg !== 'object' || msg === null) return;

    // Response
    if ('id' in msg && ('result' in (msg as JsonRpcResponse) || 'error' in (msg as JsonRpcResponse))) {
      const res = msg as JsonRpcResponse;
      const p = this.pending.get(res.id);
      if (!p) return;
      this.pending.delete(res.id);
      if (p.timeout) clearTimeout(p.timeout);

      if (res.error) {
        const errorMsg = res.error.message || '';

        // Check for network-related errors
        if (this.isNetworkRelatedError(errorMsg)) {
          this.handleNetworkError(errorMsg, p);
        } else {
          // Emit error to frontend before rejecting promise
          this.onError({
            message: errorMsg,
            type: 'stream',
            details: { source: 'jsonrpc_error' },
          });
          p.reject(new Error(errorMsg));
        }
      } else if (res.result && typeof res.result === 'object' && 'error' in (res.result as Record<string, unknown>)) {
        const resultErrorMsg = String((res.result as Record<string, unknown>).error);

        if (this.isNetworkRelatedError(resultErrorMsg)) {
          this.handleNetworkError(resultErrorMsg, p);
        } else {
          // Emit error to frontend before rejecting promise
          this.onError({
            message: resultErrorMsg,
            type: 'stream',
            details: { source: 'result_error' },
          });
          p.reject(new Error(resultErrorMsg));
        }
      } else {
        p.resolve(res.result);
      }
      return;
    }

    // Event/Notification
    if ('method' in msg) {
      const env: CodexEventEnvelope = { method: msg.method, params: msg.params };

      // Handle all permission request events - pause and record mapping
      if (env.method === 'codex/event' && typeof env.params === 'object' && env.params !== null && 'msg' in (env.params as CodexEventParams)) {
        const msgType = (env.params as CodexEventParams).msg?.type;
        const _callId = (env.params as CodexEventParams).msg?.call_id || (env.params as CodexEventParams).call_id;

        if (msgType === 'apply_patch_approval_request' || msgType === 'exec_approval_request') {
          if ('id' in msg) {
            const reqId = msg.id as JsonRpcId;
            const codexCallId = (env.params as CodexEventParams).msg?.call_id || (env.params as CodexEventParams).call_id;
            if (codexCallId) {
              const callIdStr = String(codexCallId);

              this.elicitationMap.set(callIdStr, reqId);
              this.isPaused = true;
            } else {
              this.isPaused = true;
            }
          }
        }
      }

      // Handle elicitation requests - pause and record mapping from codex_call_id -> request id
      if (env.method === 'elicitation/create' && 'id' in msg) {
        const reqId = msg.id as JsonRpcId;
        const codexCallId = (env.params as CodexEventParams)?.codex_call_id || (env.params as CodexEventParams)?.call_id;
        if (codexCallId) {
          const callIdStr = String(codexCallId);

          this.elicitationMap.set(callIdStr, reqId);
          this.isPaused = true;
        } else {
          this.isPaused = true;
        }
      }

      // Always forward events to the handler - let transformMessage handle type-specific logic
      this.onEvent(env);
    }
  }

  // Permission control methods

  // Public methods for permission control
  public waitForPermission(callId: string): Promise<boolean> {
    return new Promise((resolve, reject) => {
      this.permissionResolvers.set(callId, { resolve, reject });

      // Auto-timeout after 30 seconds
      setTimeout(() => {
        if (this.permissionResolvers.has(callId)) {
          this.permissionResolvers.delete(callId);

          // Emit error to frontend before rejecting promise
          this.onError({
            message: `Permission request timed out: ${callId}`,
            type: 'timeout',
            details: { callId },
          });

          reject(new Error('Permission request timed out'));
        }
      }, 30000);
    });
  }

  public resolvePermission(callId: string, approved: boolean): void {
    const resolver = this.permissionResolvers.get(callId);
    if (resolver) {
      this.permissionResolvers.delete(callId);
      resolver.resolve(approved);
    }

    // NOTE: Do not call respondElicitation here as it's already handled
    // by CodexEventHandler with the proper decision mapping.
    // This method is only for resolving internal permission resolvers.

    // Resume paused requests
    this.resumeRequests();
  }

  public respondElicitation(callId: string, decision: 'approved' | 'approved_for_session' | 'denied' | 'abort'): void {
    // Accept uniqueId formats like 'patch_<id>' / 'elicitation_<id>' as well
    const normalized = callId.replace(/^patch_/, '').replace(/^elicitation_/, '');
    const reqId = this.elicitationMap.get(normalized) || this.elicitationMap.get(callId);
    if (reqId === undefined) {
      return;
    }
    const result = { decision };
    const response: JsonRpcResponse = { jsonrpc: JSONRPC_VERSION, id: reqId, result };
    const line = JSON.stringify(response) + '\n';

    this.child?.stdin?.write(line);

    // Clean up elicitationMap after responding
    this.elicitationMap.delete(normalized);
  }

  private resumeRequests(): void {
    if (!this.isPaused) return;

    this.isPaused = false;

    // Process all paused requests
    const requests = [...this.pausedRequests];
    this.pausedRequests = [];

    for (const req of requests) {
      const id = this.nextId++;
      const jsonReq: JsonRpcRequest = { jsonrpc: JSONRPC_VERSION, id, method: req.method, params: req.params };

      this.pending.set(id, { resolve: req.resolve, reject: req.reject, timeout: req.timeout });
      const line = JSON.stringify(jsonReq) + '\n';
      this.child?.stdin?.write(line);
    }
  }

  // Network error detection and handling methods
  private isNetworkRelatedError(errorMsg: string): boolean {
    const networkErrorPatterns = ['unexpected status 403', 'Cloudflare', 'you have been blocked', 'chatgpt.com', 'network error', 'connection refused', 'timeout', 'ECONNREFUSED', 'ETIMEDOUT', 'DNS_PROBE_FINISHED_NXDOMAIN'];

    const lowerErrorMsg = errorMsg.toLowerCase();

    for (const pattern of networkErrorPatterns) {
      if (lowerErrorMsg.includes(pattern.toLowerCase())) {
        return true;
      }
    }

    return false;
  }

  private handleNetworkError(errorMsg: string, pendingRequest: PendingReq): void {
    // Create standardized error using error service
    const codexError = fromNetworkError(errorMsg, {
      source: 'CodexConnection',
      retryCount: this.retryCount,
    });

    // Process error through error service
    const processedError = globalErrorService.handleError(codexError);

    // Convert to legacy NetworkError format for backward compatibility
    // The userMessage now contains an i18n key that should be translated by the UI layer
    const networkError: NetworkError = {
      type: this.getNetworkErrorType(processedError.code),
      originalError: errorMsg,
      retryCount: this.retryCount,
      suggestedAction: processedError.userMessage || processedError.message,
    };

    // Decide whether to retry using error service logic
    if (globalErrorService.shouldRetry(processedError)) {
      this.scheduleRetry(pendingRequest, networkError);
    } else {
      // Max retries reached or unrecoverable error
      this.isNetworkError = true;

      // Emit error to frontend before rejecting promise
      this.onError({
        message: processedError.userMessage || processedError.message,
        type: 'network',
        details: {
          errorCode: processedError.code,
          retryCount: this.retryCount,
          originalError: errorMsg,
          networkErrorType: networkError.type,
        },
      });

      pendingRequest.reject(new Error(processedError.userMessage || processedError.message));
    }
  }

  private getNetworkErrorType(errorCode: string): NetworkError['type'] {
    switch (errorCode) {
      case 'CLOUDFLARE_BLOCKED':
        return 'cloudflare_blocked';
      case 'NETWORK_TIMEOUT':
        return 'network_timeout';
      case 'CONNECTION_REFUSED':
        return 'connection_refused';
      default:
        return 'unknown';
    }
  }

  private scheduleRetry(pendingRequest: PendingReq, networkError: NetworkError): void {
    this.retryCount++;

    setTimeout(() => {
      // For now, still reject since we can't easily replay the original request
      // In a more sophisticated implementation, you'd store and replay the original request

      // Emit error to frontend before rejecting promise
      this.onError({
        message: `Network error after ${this.retryCount} retries: ${networkError.type}`,
        type: 'network',
        details: {
          retryCount: this.retryCount,
          networkErrorType: networkError.type,
          originalError: networkError.originalError,
          isRetryFailure: true,
        },
      });

      pendingRequest.reject(new Error(`Network error after ${this.retryCount} retries: ${networkError.type}`));
    }, this.retryDelay);
  }

  // Public method to reset network error state
  public resetNetworkError(): void {
    this.retryCount = 0;
    this.isNetworkError = false;
  }

  // Public method to check if currently in network error state
  public hasNetworkError(): boolean {
    return this.isNetworkError;
  }

  // Public method to get connection diagnostics
  public getDiagnostics(): {
    isConnected: boolean;
    childProcess: boolean;
    pendingRequests: number;
    elicitationCount: number;
    isPaused: boolean;
    retryCount: number;
    hasNetworkError: boolean;
  } {
    return {
      isConnected: this.child !== null && !this.child.killed,
      childProcess: !!this.child,
      pendingRequests: this.pending.size,
      elicitationCount: this.elicitationMap.size,
      isPaused: this.isPaused,
      retryCount: this.retryCount,
      hasNetworkError: this.isNetworkError,
    };
  }

  // Simple ping test to check if connection is responsive
  public ping(timeout: number = 5000): Promise<boolean> {
    return this.request('ping', {}, timeout)
      .then(() => true)
      .catch(() => false);
  }

  // Wait for MCP server to be ready after startup
  public waitForServerReady(timeout: number = 30000): Promise<void> {
    return new Promise((resolve, reject) => {
      const startTime = Date.now();

      const checkReady = () => {
        // Try to ping the server
        this.ping(3000)
          .then((isReady) => {
            if (isReady) {
              resolve();
              return;
            }

            // Check timeout
            if (Date.now() - startTime > timeout) {
              // Emit error to frontend before rejecting promise
              this.onError({
                message: `Timeout waiting for MCP server to be ready (${timeout}ms)`,
                type: 'timeout',
                details: { timeout },
              });

              reject(new Error('Timeout waiting for MCP server to be ready'));
              return;
            }

            // Wait and retry
            setTimeout(checkReady, 2000);
          })
          .catch(() => {
            // Ping failed, continue waiting
            if (Date.now() - startTime > timeout) {
              this.onError({
                message: `Timeout waiting for MCP server to be ready (${timeout}ms)`,
                type: 'timeout',
                details: { timeout },
              });

              reject(new Error('Timeout waiting for MCP server to be ready'));
              return;
            }

            setTimeout(checkReady, 2000);
          });
      };

      // Start checking after a short delay
      setTimeout(checkReady, 3000);
    });
  }

  // Handle process exit
  private handleProcessExit(code: number | null, signal: NodeJS.Signals | null): void {
    // Emit error to frontend about process exit
    this.onError({
      message: `Codex process exited unexpectedly (code: ${code}, signal: ${signal})`,
      type: 'process',
      details: { exitCode: code, signal },
    });

    // Reject all pending requests
    for (const [id, p] of this.pending) {
      p.reject(new Error(`Codex process exited with code ${code}, signal ${signal}`));
      if (p.timeout) clearTimeout(p.timeout);
      this.pending.delete(id);
    }

    // Clear state
    this.elicitationMap.clear();
    this.child = null;
  }
}<|MERGE_RESOLUTION|>--- conflicted
+++ resolved
@@ -65,10 +65,6 @@
   private retryDelay = 5000; // 5 seconds
   private isNetworkError = false;
 
-<<<<<<< HEAD
-  start(cliPath: string, cwd: string, args: string[] = []): Promise<void> {
-    // Default to "codex mcp serve" to start MCP server
-=======
   /**
    * 检测 Codex 版本并返回相应的 MCP 启动命令
    * Detect Codex version and return appropriate MCP command
@@ -119,7 +115,6 @@
 
   start(cliPath: string, cwd: string, args: string[] = []): Promise<void> {
     // 根据 Codex 版本自动检测合适的 MCP 命令 / Auto-detect appropriate MCP command based on Codex version
->>>>>>> 433a44f8
     const cleanEnv = { ...process.env };
     delete cleanEnv.NODE_OPTIONS;
     delete cleanEnv.NODE_INSPECT;
@@ -235,11 +230,7 @@
     });
   }
 
-<<<<<<< HEAD
   stop(): Promise<void> {
-=======
-  stop(): void {
->>>>>>> 433a44f8
     if (this.child) {
       this.child.kill();
       this.child = null;

/**
 * @license
 * Copyright 2025 AionUi (aionui.com)
 * SPDX-License-Identifier: Apache-2.0
 */

import type { TProviderWithModel } from '@/common/storage';
import { Type } from '@google/genai';
import type { Config, ToolResult, ToolInvocation, ToolLocation, ToolCallConfirmationDetails, ToolResultDisplay } from '@office-ai/aioncli-core';
import { BaseDeclarativeTool, BaseToolInvocation, Kind, getErrorMessage, ToolErrorType } from '@office-ai/aioncli-core';
import * as fs from 'fs';
import { jsonrepair } from 'jsonrepair';
import * as path from 'path';
import type OpenAI from 'openai';
import { ClientFactory, type RotatingClient } from '@/common/ClientFactory';
import type { UnifiedChatCompletionResponse } from '@/common/RotatingApiClient';
<<<<<<< HEAD
=======
import { IMAGE_EXTENSIONS, MIME_TYPE_MAP, MIME_TO_EXT_MAP, DEFAULT_IMAGE_EXTENSION } from '@/common/constants/mediaTypes';
>>>>>>> 2bad4eb9

/**
 * Safely parse JSON string with jsonrepair fallback
 */
function safeJsonParse<T = unknown>(jsonString: string, fallbackValue: T): T {
  if (!jsonString || typeof jsonString !== 'string') {
    return fallbackValue;
  }

  try {
    return JSON.parse(jsonString) as T;
  } catch (error) {
    try {
      const repairedJson = jsonrepair(jsonString);
      return JSON.parse(repairedJson) as T;
    } catch (repairError) {
      console.warn('[ImageGen] JSON parse failed:', jsonString.substring(0, 50));
      return fallbackValue;
    }
  }
}

const API_TIMEOUT_MS = 120000; // 2 minutes for image generation API calls

// Define specific types for image generation
interface ImageGenerationResult {
  img_url: string;
  relative_path: string;
}

interface ImageContent {
  type: 'image_url';
  image_url: {
    url: string;
    detail: 'auto' | 'low' | 'high';
  };
}

type ImageExtension = (typeof IMAGE_EXTENSIONS)[number];

export interface ImageGenerationToolParams {
  /**
   * The text prompt in English describing what to generate or how to modify the image
   */
  prompt: string;

  /**
   * Optional: Array of paths to existing local image files or HTTP/HTTPS URLs to edit/modify
   * Examples: ["test.jpg", "https://example.com/img.png", "abc.png"]
   * Note: May be received as a JSON string from the model
   */
  image_uris?: string[] | string;
}

function isImageFile(filePath: string): boolean {
  const ext = path.extname(filePath).toLowerCase();
  return IMAGE_EXTENSIONS.includes(ext as ImageExtension);
}

function isHttpUrl(str: string): boolean {
  return str.startsWith('http://') || str.startsWith('https://');
}

async function fileToBase64(filePath: string): Promise<string> {
  try {
    const fileBuffer = await fs.promises.readFile(filePath);
    return fileBuffer.toString('base64');
  } catch (error) {
    throw new Error(`Failed to read image file: ${error instanceof Error ? error.message : String(error)}`);
  }
}

function getImageMimeType(filePath: string): string {
  const ext = path.extname(filePath).toLowerCase();
  return MIME_TYPE_MAP[ext] || MIME_TYPE_MAP[DEFAULT_IMAGE_EXTENSION];
}

function getFileExtensionFromDataUrl(dataUrl: string): string {
  const mimeTypeMatch = dataUrl.match(/^data:image\/([^;]+);base64,/);
  if (mimeTypeMatch && mimeTypeMatch[1]) {
    const mimeType = mimeTypeMatch[1].toLowerCase();
    return MIME_TO_EXT_MAP[mimeType] || DEFAULT_IMAGE_EXTENSION;
  }
  return DEFAULT_IMAGE_EXTENSION;
}

async function saveGeneratedImage(base64Data: string, config: Config): Promise<string> {
  const workspaceDir = config.getWorkingDir();
  const timestamp = Date.now();
  const fileExtension = getFileExtensionFromDataUrl(base64Data);
  const fileName = `img-${timestamp}${fileExtension}`;
  const filePath = path.join(workspaceDir, fileName);

  const base64WithoutPrefix = base64Data.replace(/^data:image\/[^;]+;base64,/, '');
  const imageBuffer = Buffer.from(base64WithoutPrefix, 'base64');

  try {
    await fs.promises.writeFile(filePath, imageBuffer);
    return filePath;
  } catch (error) {
    throw new Error(`Failed to save image: ${error instanceof Error ? error.message : String(error)}`);
  }
}

export class ImageGenerationTool extends BaseDeclarativeTool<ImageGenerationToolParams, ToolResult> {
  static readonly Name: string = 'aionui_image_generation';

  constructor(
    private readonly config: Config,
    private readonly imageGenerationModel: TProviderWithModel,
    private readonly proxy?: string
  ) {
    super(
      ImageGenerationTool.Name,
      'ImageGeneration',
      `AI image generation and analysis tool using OpenRouter API.

Primary Functions:
- Generate new images from English text descriptions
- Analyze and describe existing images (alternative to built-in vision)
- Edit/modify existing images with English text prompts
- Support multiple image processing and comparison

IMPORTANT: All prompts must be in English for optimal results.

When to Use:
- When the current model lacks image analysis capabilities
- For creating new images from text descriptions
- For editing existing images with AI assistance
- For processing multiple images together (comparison, combining, etc.)
- As a fallback when built-in vision features are unavailable
- IMPORTANT: Always use this tool when user mentions @filename with image extensions (.jpg, .jpeg, .png, .gif, .webp, .bmp, .tiff, .svg)

Input Support:
- Multiple local file paths in array format: ["img1.jpg", "img2.png"]
- Multiple HTTP/HTTPS image URLs in array format
- Single or multiple @filename references (pass ALL filenames to image_uris array)
- Text prompts for generation or analysis

Output:
- Saves generated/processed images to workspace with timestamp naming
- Returns image path and AI description/analysis

IMPORTANT: When user provides multiple images (like @img1.jpg @img2.png), ALWAYS pass ALL images to the image_uris parameter as an array: ["img1.jpg", "img2.png"]`,
      Kind.Other,
      {
        type: Type.OBJECT,
        properties: {
          prompt: {
            type: Type.STRING,
            description: 'The text prompt in English that must clearly specify the operation type: "Generate image: [English description]" for creating new images, "Analyze image: [what to analyze in English]" for image recognition/analysis, or "Edit image: [modifications in English]" for image editing. Always start with the operation type and use English for the entire prompt.',
          },
          image_uris: {
            type: Type.ARRAY,
            description: 'Optional: Array of paths to existing local image files or HTTP/HTTPS URLs to edit/modify. Examples: ["test.jpg", "https://example.com/img.png"]. When user uses @filename.ext format, always pass the filename (without @) to this array. For single image, use array format: ["test.jpg"]. Local files must actually exist on disk.',
            items: {
              type: Type.STRING,
            },
          },
        },
        required: ['prompt'],
      },
      true, // isOutputMarkdown
      false // canUpdateOutput
    );
  }

  public override validateToolParams(params: ImageGenerationToolParams): string | null {
    if (!params.prompt || params.prompt.trim() === '') {
      return "The 'prompt' parameter cannot be empty.";
    }

    // Validate image_uris if provided
    console.debug('[ImageGen] Validating image_uris:', JSON.stringify(params.image_uris));
    if (params.image_uris) {
      let imageUris: string[];

      // Handle JSON string format from model
      if (typeof params.image_uris === 'string') {
        const parsed = safeJsonParse<string[]>(params.image_uris, null);
        imageUris = Array.isArray(parsed) ? parsed : [params.image_uris];
      } else if (Array.isArray(params.image_uris)) {
        imageUris = params.image_uris;
      } else {
        return null;
      }

      if (imageUris.length === 0) {
        return null;
      }

      for (let i = 0; i < imageUris.length; i++) {
        const imageUri = imageUris[i].trim();

        if (imageUri === '') {
          return `Empty image URI at index ${i}`;
        }

        // Check if it's a valid URL or file path
        if (!isHttpUrl(imageUri)) {
          // For local files, check if it exists and is an image
          const workspaceDir = this.config.getWorkingDir();
          let actualImagePath: string;

          if (path.isAbsolute(imageUri)) {
            actualImagePath = imageUri;
          } else {
            actualImagePath = path.resolve(workspaceDir, imageUri);
          }

          try {
            fs.accessSync(actualImagePath);
          } catch {
            return `Image file does not exist: ${actualImagePath}`;
          }

          if (!isImageFile(actualImagePath)) {
            return `File is not a supported image type: ${actualImagePath}`;
          }
        }
      }
    }

    return null;
  }

  protected createInvocation(params: ImageGenerationToolParams): ToolInvocation<ImageGenerationToolParams, ToolResult> {
    return new ImageGenerationInvocation(this.config, this.imageGenerationModel, params, this.proxy);
  }
}

class ImageGenerationInvocation extends BaseToolInvocation<ImageGenerationToolParams, ToolResult> {
  private rotatingClient: RotatingClient;
  private currentModel: string;

  constructor(
    private readonly config: Config,
    private readonly imageGenerationModel: TProviderWithModel,
    params: ImageGenerationToolParams,
    private readonly proxy?: string
  ) {
    super(params);

    // Initialize the rotating client using factory
    this.currentModel = this.imageGenerationModel.useModel;

    this.rotatingClient = ClientFactory.createRotatingClient(this.imageGenerationModel, {
      proxy: this.proxy,
      rotatingOptions: { maxRetries: 3, retryDelay: 1000 },
    });
  }

  private getImageUris(): string[] {
    if (!this.params.image_uris) return [];

    // Handle JSON string format from model
    if (typeof this.params.image_uris === 'string') {
      const parsed = safeJsonParse<string[]>(this.params.image_uris, null);
      return Array.isArray(parsed) ? parsed : [this.params.image_uris];
    }

    return Array.isArray(this.params.image_uris) ? this.params.image_uris : [];
  }

  getDescription(): string {
    const displayPrompt = this.params.prompt.length > 100 ? this.params.prompt.substring(0, 97) + '...' : this.params.prompt;
    const imageUris = this.getImageUris();

    if (imageUris.length > 0) {
      const imageDisplay = imageUris.length === 1 ? `"${imageUris[0]}"` : `${imageUris.length} images`;
      return `Modifying ${imageDisplay} with prompt: "${displayPrompt}"`;
    } else {
      return `Generating image with prompt: "${displayPrompt}"`;
    }
  }

  override toolLocations(): ToolLocation[] {
    // Images are saved to workspace with timestamp, so no specific location to report
    return [];
  }

  override async shouldConfirmExecute(): Promise<ToolCallConfirmationDetails | false> {
    // No confirmation needed for image generation
    return false;
  }

  private async processImageUri(imageUri: string): Promise<ImageContent | null> {
    console.debug('[ImageGen] Processing image URI:', JSON.stringify(imageUri));
    if (isHttpUrl(imageUri)) {
      return {
        type: 'image_url',
        image_url: {
          url: imageUri,
          detail: 'auto',
        },
      };
    } else {
      // 处理本地文件路径：支持绝对路径、相对路径和纯文件名
      let processedUri = imageUri;

      // 如果文件名以@开头，去掉@符号
      if (imageUri.startsWith('@')) {
        processedUri = imageUri.substring(1);
      }

      let fullPath = processedUri;

      // 如果不是绝对路径，尝试拼接工作目录
      if (!path.isAbsolute(processedUri)) {
        const workspaceDir = this.config.getWorkingDir();
        fullPath = path.join(workspaceDir, processedUri);
      }

      // 检查文件是否存在且为图片文件
      try {
        await fs.promises.access(fullPath);
        if (isImageFile(fullPath)) {
          const base64Data = await fileToBase64(fullPath);
          const mimeType = getImageMimeType(fullPath);
          return {
            type: 'image_url',
            image_url: {
              url: `data:${mimeType};base64,${base64Data}`,
              detail: 'auto',
            },
          };
        }
      } catch {
        // 文件不存在，提供详细的错误信息
        const workspaceDir = this.config.getWorkingDir();
        const possiblePaths = [imageUri, path.join(workspaceDir, imageUri)].filter((p, i, arr) => arr.indexOf(p) === i); // 去重

        throw new Error(`Image file not found. Searched paths:\n${possiblePaths.map((p) => `- ${p}`).join('\n')}\n\n` + 'Please ensure the image file exists and has a valid image extension (.jpg, .png, .gif, .webp, etc.)');
      }
    }
  }

  async execute(signal: AbortSignal, updateOutput?: (output: string) => void): Promise<ToolResult> {
    if (signal.aborted) {
      return {
        llmContent: 'Image generation was cancelled by user before it could start.',
        returnDisplay: 'Operation cancelled by user.',
      };
    }

    try {
      updateOutput?.('Initializing image generation...');

      // Build message content with explicit operation type for better AI understanding
      const imageUris = this.getImageUris();
      const hasImages = imageUris.length > 0;

      // Add operation type prefix to help AI understand the task
      let enhancedPrompt: string;
      if (hasImages) {
        enhancedPrompt = `Analyze/Edit image: ${this.params.prompt}`;
      } else {
        enhancedPrompt = `Generate image: ${this.params.prompt}`;
      }

      const contentParts: OpenAI.Chat.Completions.ChatCompletionContentPart[] = [
        {
          type: 'text',
          text: enhancedPrompt,
        },
      ];

      // Process all image URIs (supports both single string and array)
      if (hasImages) {
        updateOutput?.(`Processing ${imageUris.length} image(s)...`);

        // Process images in parallel for better performance
        const imageResults = await Promise.allSettled(imageUris.map((uri) => this.processImageUri(uri)));

        const successful: ImageContent[] = [];
        const errors: string[] = [];

        imageResults.forEach((result, index) => {
          if (result.status === 'fulfilled' && result.value) {
            successful.push(result.value);
          } else {
            const error = result.status === 'rejected' ? result.reason : 'Unknown error';
            const errorMessage = error instanceof Error ? error.message : String(error);
            errors.push(`Image ${index + 1} (${imageUris[index]}): ${errorMessage}`);
          }
        });

        // Add successfully processed images to content
        successful.forEach((imageContent) => {
          contentParts.push(imageContent);
        });

        if (successful.length === 0) {
          return {
            llmContent: `Error: Failed to process any images. Errors:\n${errors.join('\n')}`,
            returnDisplay: `Error: Failed to process images:\n${errors.join('\n')}`,
            error: {
              message: `Failed to process ${imageUris.length} images`,
              type: ToolErrorType.EXECUTION_FAILED,
            },
          };
        }

        // If some images failed, show warning but continue
        if (errors.length > 0) {
          updateOutput?.(`Warning: ${errors.length}/${imageUris.length} images failed to process`);
        }
      }

      const messages: OpenAI.Chat.Completions.ChatCompletionMessageParam[] = [
        {
          role: 'user',
          content: contentParts,
        },
      ];

      // Log API call input with image information
      const imageDataUrls = contentParts.filter((part) => part.type === 'image_url').map((part) => part.image_url?.url?.substring(0, 50) + '...');

      console.debug('[ImageGen] API call input', {
        model: this.currentModel,
        prompt: this.params.prompt.length > 100 ? this.params.prompt.substring(0, 100) + '...' : this.params.prompt,
        image_uris: imageUris.length > 0 ? imageUris : 'none',
        image_count: imageUris.length,
        processed_images: imageDataUrls.length,
      });

      updateOutput?.('Sending request to AI service...');

      const completion: UnifiedChatCompletionResponse = await this.rotatingClient.createChatCompletion(
        {
          model: this.currentModel,
          messages: messages as any, // 必要的类型兼容：OpenAI原生格式
        },
        {
          signal,
          timeout: API_TIMEOUT_MS,
        }
      );

      // Log API call output for debugging
      const responseContent = completion.choices[0]?.message?.content;
      console.debug('[ImageGen] API call output', {
        model: completion.model,
        usage: completion.usage,
        response: {
          content: responseContent && responseContent.length > 100 ? responseContent.substring(0, 100) + '...' : responseContent,
          images: completion.choices[0]?.message?.images?.length || 0,
        },
      });

      const choice = completion.choices[0];
      if (!choice) {
        const errorMsg = 'No response from image generation API';
        return {
          llmContent: `Error: ${errorMsg}`,
          returnDisplay: errorMsg,
          error: {
            message: errorMsg,
            type: ToolErrorType.EXECUTION_FAILED,
          },
        };
      }

      updateOutput?.('Processing AI response...');

      const responseText = choice.message.content || 'Image generated successfully.';
      const images = choice.message.images;

      if (!images || images.length === 0) {
        // No images generated, return text response
        return {
          llmContent: responseText,
          returnDisplay: responseText,
        };
      }

      const firstImage = images[0];

      if (firstImage.type === 'image_url' && firstImage.image_url?.url) {
        updateOutput?.('Saving generated image...');
        const imagePath = await saveGeneratedImage(firstImage.image_url.url, this.config);
        const relativeImagePath = path.relative(this.config.getWorkingDir(), imagePath);

        return {
          llmContent: `${responseText}\n\nGenerated image saved to: ${imagePath}`,
          returnDisplay: {
            img_url: imagePath,
            relative_path: relativeImagePath,
<<<<<<< HEAD
          } as any, // 图片返回格式，前端UI需要的特定结构
=======
          } as unknown as ToolResultDisplay,
>>>>>>> 2bad4eb9
        };
      }

      // Fallback to text response
      return {
        llmContent: responseText,
        returnDisplay: responseText,
      };
    } catch (error) {
      if (signal.aborted) {
        return {
          llmContent: 'Image generation was cancelled by user.',
          returnDisplay: 'Operation cancelled by user.',
        };
      }

      const errorMessage = getErrorMessage(error);
      let errorType: ToolErrorType = ToolErrorType.EXECUTION_FAILED;

      // Map specific errors to appropriate types
      if (errorMessage.includes('API key') || errorMessage.includes('authentication')) {
        errorType = ToolErrorType.EXECUTION_FAILED;
      } else if (errorMessage.includes('timeout') || errorMessage.includes('timed out')) {
        errorType = ToolErrorType.EXECUTION_FAILED;
      } else if (errorMessage.includes('network') || errorMessage.includes('fetch')) {
        errorType = ToolErrorType.EXECUTION_FAILED;
      } else if (errorMessage.includes('not found') || errorMessage.includes('ENOENT')) {
        errorType = ToolErrorType.EXECUTION_FAILED;
      }

      return {
        llmContent: `Error generating image: ${errorMessage}`,
        returnDisplay: `Error: ${errorMessage}`,
        error: {
          message: errorMessage,
          type: errorType,
        },
      };
    }
  }
}<|MERGE_RESOLUTION|>--- conflicted
+++ resolved
@@ -14,10 +14,7 @@
 import type OpenAI from 'openai';
 import { ClientFactory, type RotatingClient } from '@/common/ClientFactory';
 import type { UnifiedChatCompletionResponse } from '@/common/RotatingApiClient';
-<<<<<<< HEAD
-=======
 import { IMAGE_EXTENSIONS, MIME_TYPE_MAP, MIME_TO_EXT_MAP, DEFAULT_IMAGE_EXTENSION } from '@/common/constants/mediaTypes';
->>>>>>> 2bad4eb9
 
 /**
  * Safely parse JSON string with jsonrepair fallback
@@ -507,11 +504,7 @@
           returnDisplay: {
             img_url: imagePath,
             relative_path: relativeImagePath,
-<<<<<<< HEAD
-          } as any, // 图片返回格式，前端UI需要的特定结构
-=======
           } as unknown as ToolResultDisplay,
->>>>>>> 2bad4eb9
         };
       }
 

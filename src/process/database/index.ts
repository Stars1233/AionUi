--- conflicted
+++ resolved
@@ -49,13 +49,9 @@
   private defaultUserId = 'system_default_user';
 
   constructor(dbPath?: string) {
-<<<<<<< HEAD
     const finalPath = resolveDatabasePath(dbPath);
     console.log(`[Database] Initializing database at: ${finalPath}`);
 
-=======
-    const finalPath = dbPath || path.join(getConfigPath(), 'aionui.db');
->>>>>>> 0bb1f946
     this.db = new Database(finalPath);
     this.initialize();
   }
@@ -656,7 +652,6 @@
    */
   vacuum(): void {
     this.db.exec('VACUUM');
-<<<<<<< HEAD
     console.log('[Database] Vacuum completed');
   }
 
@@ -685,8 +680,6 @@
       providers: count('SELECT COUNT(*) as count FROM providers'),
       mcpServers: count('SELECT COUNT(*) as count FROM mcp_servers'),
     };
-=======
->>>>>>> 0bb1f946
   }
 }
 

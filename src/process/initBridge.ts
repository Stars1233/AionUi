--- conflicted
+++ resolved
@@ -182,18 +182,8 @@
       conversation.id = id;
     }
     WorkerManage.buildConversation(conversation);
-<<<<<<< HEAD
     await ProcessChat.update('chat.history', async (history) => {
-      return [...history.filter((item) => item.id !== conversation.id), conversation];
-=======
-    await ProcessChat.get('chat.history').then((history) => {
-      if (!history || !Array.isArray(history)) {
-        return ProcessChat.set('chat.history', [conversation]);
-      } else {
-        //相同工作目录重开一个对话，处理逻辑改为新增一条对话记录
-        return ProcessChat.set('chat.history', [...history.filter((h) => h.id !== conversation.id), conversation]);
-      }
->>>>>>> 165c4a9a
+      return [...(history || []).filter((item) => item.id !== conversation.id), conversation];
     });
     return conversation;
   } catch (e) {
@@ -291,10 +281,6 @@
     return { success: false, msg: 'failed to establish ACP connection' };
   }
   if (task.type !== 'acp') return { success: false, msg: 'unsupported task type for ACP provider' };
-<<<<<<< HEAD
-
-=======
->>>>>>> 165c4a9a
   await copyFilesToDirectory(task.workspace, files);
 
   return task
@@ -390,27 +376,19 @@
   return task.stop().then(() => ({ success: true }));
 });
 
-<<<<<<< HEAD
 ipcBridge.geminiConversation.getWorkspace.provider(async ({ conversation_id }) => {
   const task = (await WorkerManage.getTaskByIdRollbackBuild(conversation_id)) as GeminiAgentManager;
-=======
-ipcBridge.geminiConversation.getWorkspace.provider(async ({ workspace }) => {
-  const task = WorkerManage.getTaskById(generateHashWithFullName(workspace));
->>>>>>> 165c4a9a
   if (!task || task.type !== 'gemini') return [];
   return task.getWorkspace();
 });
 
 // ACP 的 getWorkspace 实现
-ipcBridge.acpConversation.getWorkspace.provider(async ({ workspace }) => {
-  try {
-<<<<<<< HEAD
+ipcBridge.acpConversation.getWorkspace.provider(async ({ conversation_id }) => {
+  try {
     const task = (await WorkerManage.getTaskByIdRollbackBuild(conversation_id)) as AcpAgentManager;
     if (!task) return [];
     const workspace = task.workspace;
 
-=======
->>>>>>> 165c4a9a
     const fs = await import('fs');
     const path = await import('path');
 

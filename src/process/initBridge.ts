--- conflicted
+++ resolved
@@ -328,7 +328,6 @@
     const oldDir = getSystemDir();
     if (oldDir.cacheDir !== cacheDir) {
       await copyDirectoryRecursively(oldDir.cacheDir, cacheDir);
-<<<<<<< HEAD
     }
     await ProcessEnv.set('aionui.dir', { cacheDir, workDir });
     return { success: true };
@@ -349,28 +348,6 @@
       const destPath = path.join(workspace, fileName);
       await fs.copyFile(file, destPath);
     }
-=======
-    }
-    await ProcessEnv.set('aionui.dir', { cacheDir, workDir });
-    return { success: true };
-  } catch (e) {
-    return { success: false, msg: e.message || e.toString() };
-  }
-});
-
-ipcBridge.geminiConversation.sendMessage.provider(async ({ conversation_id, files, ...other }) => {
-  const task = WorkerManage.getTaskById(conversation_id) as GeminiAgentManager;
-  if (!task) return { success: false, msg: 'conversation not found' };
-
-  // Handle files for both Gemini and ACP tasks
-  if (files) {
-    for (const file of files) {
-      const fileName = path.basename(file);
-      const workspace = (task as any).workspace || process.cwd();
-      const destPath = path.join(workspace, fileName);
-      await fs.copyFile(file, destPath);
-    }
->>>>>>> 61d615c2
   }
 
   // Support Gemini tasks only, ACP has its own provider
@@ -527,16 +504,11 @@
     // Direct test failed, try path detection
   }
 
-<<<<<<< HEAD
   // If direct test failed, try traditional path detection and alias detection
-=======
-  // If direct test failed, try traditional path detection
->>>>>>> 61d615c2
   try {
     const whichCommand = isWindows ? `where ${backend}` : `which ${backend}`;
     let cliPath = execSync(whichCommand, { encoding: 'utf-8' }).trim();
 
-<<<<<<< HEAD
     // Also try 'type' command for better alias detection on Unix systems
     if (!isWindows && !cliPath) {
       try {
@@ -549,8 +521,6 @@
       }
     }
 
-=======
->>>>>>> 61d615c2
     if (isWindows && cliPath.includes('\n')) {
       cliPath = cliPath.split('\n')[0].trim();
     }
@@ -559,7 +529,6 @@
       throw new Error('Empty path returned');
     }
 
-<<<<<<< HEAD
     // Handle alias detection - check if output contains alias patterns
     if (cliPath.includes('aliased to') || cliPath.includes('is aliased to') || cliPath.includes('is an alias for') || cliPath.match(/\w+\s+is\s+/)) {
       // Extract the actual command from various alias output formats
@@ -593,9 +562,6 @@
         }
       }
     }
-
-=======
->>>>>>> 61d615c2
     // Test if the detected path actually works
     try {
       execSync(`${cliPath} --version`, { encoding: 'utf-8', stdio: 'pipe', timeout: 5000 });
@@ -611,17 +577,11 @@
 
             // Check for common wrapper patterns
             if (backend === 'gemini' && content.includes('npx')) {
-<<<<<<< HEAD
               // Try npx approach with proper Windows handling
               const isWindows = process.platform === 'win32';
               const npxCommand = isWindows ? 'npx.cmd' : 'npx';
               try {
                 execSync(`${npxCommand} @google/gemini-cli --version`, { encoding: 'utf-8', stdio: 'pipe', timeout: 10000 });
-=======
-              // Try npx approach
-              try {
-                execSync('npx @google/gemini-cli --version', { encoding: 'utf-8', stdio: 'pipe', timeout: 10000 });
->>>>>>> 61d615c2
                 return { success: true, data: { path: 'npx @google/gemini-cli' } };
               } catch (npxError) {
                 // npx also failed
@@ -638,17 +598,11 @@
   } catch (pathError) {
     // Both direct test and path detection failed
     if (backend === 'gemini') {
-<<<<<<< HEAD
       // Last resort: try npx for gemini with proper Windows handling
       const isWindows = process.platform === 'win32';
       const npxCommand = isWindows ? 'npx.cmd' : 'npx';
       try {
         execSync(`${npxCommand} @google/gemini-cli --version`, { encoding: 'utf-8', stdio: 'pipe', timeout: 10000 });
-=======
-      // Last resort: try npx for gemini
-      try {
-        execSync('npx @google/gemini-cli --version', { encoding: 'utf-8', stdio: 'pipe', timeout: 10000 });
->>>>>>> 61d615c2
         return { success: true, data: { path: 'npx @google/gemini-cli' } };
       } catch (npxError) {
         // All methods failed
@@ -839,7 +793,6 @@
       if (!data) return [];
 
       // Handle migration from old IModel format to new IProvider format
-<<<<<<< HEAD
       console.log('[DEBUG] Model config migration - raw data:', data.length, 'providers');
       return data.map((v: any, index: number) => {
         console.log(`[DEBUG] Provider ${index}:`, {
@@ -858,37 +811,19 @@
           return {
             ...v,
             useModel: v.selectedModel, // Rename selectedModel to useModel
-=======
-      return data.map((v: any) => {
-        // Check if this is old format (has 'useModel' field) vs new format (has 'selectedModel')
-        if ('useModel' in v && !('selectedModel' in v)) {
-          // Migrate from old format
-          return {
-            ...v,
-            selectedModel: v.useModel, // Rename useModel to selectedModel
->>>>>>> 61d615c2
             id: v.id || uuid(),
             capabilities: v.capabilities || [], // Add missing capabilities field
             contextLimit: v.contextLimit, // Keep existing contextLimit if present
           };
-<<<<<<< HEAD
           // Note: we don't delete selectedModel here as this is read-only migration
         }
 
         console.log(`[DEBUG] Provider ${v.name} already in correct format or mixed format`);
-=======
-        }
-
->>>>>>> 61d615c2
         // Already in new format or unknown format, just ensure ID exists
         return {
           ...v,
           id: v.id || uuid(),
-<<<<<<< HEAD
           useModel: v.useModel || v.selectedModel || '', // Fallback for edge cases
-=======
-          selectedModel: v.selectedModel || v.useModel || '', // Fallback for edge cases
->>>>>>> 61d615c2
         };
       });
     })

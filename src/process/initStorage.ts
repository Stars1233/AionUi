--- conflicted
+++ resolved
@@ -353,35 +353,31 @@
     mkdirSync(getDataPath());
   }
 
-  // 3. 初始化数据库（better-sqlite3）- 必须在存储拦截器之前初始化
+  // 3. 初始化 MCP 配置（为所有用户提供默认配置）
   try {
-<<<<<<< HEAD
-    const { getDatabase, getImageStorage, migrateFileStorageToDatabase, getMigrationStatus } = await import('./database/export');
-
-    // Initialize database
+    const existingMcpConfig = await configFile.get('mcp.config').catch((): undefined => undefined);
+
+    // 仅当配置不存在或为空时，写入默认值（适用于新用户和老用户）
+    if (!existingMcpConfig || !Array.isArray(existingMcpConfig) || existingMcpConfig.length === 0) {
+      const defaultServers = getDefaultMcpServers();
+      await configFile.set('mcp.config', defaultServers);
+      console.log('[AionUi] Default MCP servers initialized');
+    }
+  } catch (error) {
+    console.error('[AionUi] Failed to initialize default MCP servers:', error);
+  }
+
+  // 4. 初始化数据库（better-sqlite3）
+  try {
     const _db = getDatabase();
+    const _imageStorage = getImageStorage();
     console.log('[AionUi] Database initialized');
 
-    // Initialize image storage
-    const _imageStorage = getImageStorage();
-    console.log('[AionUi] Image storage initialized');
-
-    // Auto-migration: Migrate file storage to database on first run
-    const migrationStatus = getMigrationStatus();
-    if (!migrationStatus.completed) {
-      console.log('[AionUi] Running database migration from file storage...');
-      const migrationResult = await migrateFileStorageToDatabase();
-      if (migrationResult.success) {
-        console.log('[AionUi] ✓ Database migration completed successfully');
-        console.log('[AionUi] Migration stats:', migrationResult.stats);
-      } else {
-        console.error('[AionUi] ✗ Database migration completed with errors:', migrationResult.errors);
-      }
-    } else {
-      console.log('[AionUi] Database migration already completed (date:', new Date(migrationStatus.date || 0).toLocaleString(), ')');
-    }
-
-    // 4. 设置数据库存储拦截器
+    // NOTE: Data migration from file storage to database is handled automatically
+    // via lazy migration in conversationBridge.ts and databaseBridge.ts
+    // Historical conversations are migrated on-demand when accessed
+
+    // 设置数据库存储拦截器（优先使用 SQLite）
     ConfigStorage.interceptor({
       get: async (key: string) => {
         const result = _db.getConfig(key);
@@ -431,53 +427,14 @@
     });
 
     console.log('[AionUi] ✓ Storage interceptors configured to use SQLite');
-
-    // 5. 初始化 MCP 配置（为所有用户提供默认配置）
-    try {
-      const existingMcpConfig = _db.getConfig('mcp.config');
-
-      // 仅当配置不存在或为空时，写入默认值
-      if (!existingMcpConfig.data || !Array.isArray(existingMcpConfig.data) || existingMcpConfig.data.length === 0) {
-        const defaultServers = getDefaultMcpServers();
-        _db.setConfig('mcp.config', defaultServers);
-        console.log('[AionUi] ✓ Default MCP servers initialized');
-      }
-    } catch (error) {
-      console.error('[AionUi] Failed to initialize default MCP servers:', error);
-    }
   } catch (error) {
-    console.error('[AionUi] Failed to initialize database:', error);
-    console.error('[AionUi] Falling back to file-based storage');
+    console.error('[InitStorage] Database initialization failed, falling back to file-based storage:', error);
 
     // Fallback to file storage
     ConfigStorage.interceptor(configFile);
     ChatStorage.interceptor(chatFile);
     ChatMessageStorage.interceptor(chatMessageFile);
     EnvStorage.interceptor(envFile);
-=======
-    const existingMcpConfig = await configFile.get('mcp.config').catch((): undefined => undefined);
-
-    // 仅当配置不存在或为空时，写入默认值（适用于新用户和老用户）
-    if (!existingMcpConfig || !Array.isArray(existingMcpConfig) || existingMcpConfig.length === 0) {
-      const defaultServers = getDefaultMcpServers();
-      await configFile.set('mcp.config', defaultServers);
-      console.log('[AionUi] Default MCP servers initialized');
-    }
-  } catch (error) {
-    console.error('[AionUi] Failed to initialize default MCP servers:', error);
-  }
-
-  // 5. 初始化数据库（better-sqlite3）
-  try {
-    getDatabase();
-    getImageStorage();
-
-    // NOTE: Data migration from file storage to database is handled automatically
-    // via lazy migration in conversationBridge.ts and databaseBridge.ts
-    // Historical conversations are migrated on-demand when accessed
-  } catch (error) {
-    console.error('[InitStorage] Database initialization failed, falling back to file-based storage:', error);
->>>>>>> 0134e448
   }
 
   application.systemInfo.provider(() => {

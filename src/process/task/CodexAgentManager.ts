/**
 * @license
 * Copyright 2025 AionUi (aionui.com)
 * SPDX-License-Identifier: Apache-2.0
 */

import { CodexAgent } from '@/agent/codex';
import type { NetworkError } from '@/agent/codex/connection/CodexConnection';
import { ipcBridge } from '@/common';
import type { TMessage } from '@/common/chatLib';
import { transformMessage } from '@/common/chatLib';
import type { IResponseMessage } from '@/common/ipcBridge';
import { uuid } from '@/common/utils';
import { addMessage, addOrUpdateMessage } from '@process/message';
import BaseAgentManager from '@process/task/BaseAgentManager';
import { t } from 'i18next';
import { CodexEventHandler } from '@/agent/codex/handlers/CodexEventHandler';
import { CodexSessionManager } from '@/agent/codex/handlers/CodexSessionManager';
import { CodexFileOperationHandler } from '@/agent/codex/handlers/CodexFileOperationHandler';
import type { CodexAgentManagerData, FileChange } from '@/common/codex/types';
import type { ICodexMessageEmitter } from '@/agent/codex/messaging/CodexMessageEmitter';
import { getConfiguredAppClientName, getConfiguredAppClientVersion, getConfiguredCodexMcpProtocolVersion, setAppConfig } from '../../common/utils/appConfig';
import { mapPermissionDecision } from '@/common/codex/utils';

const APP_CLIENT_NAME = getConfiguredAppClientName();
const APP_CLIENT_VERSION = getConfiguredAppClientVersion();
const CODEX_MCP_PROTOCOL_VERSION = getConfiguredCodexMcpProtocolVersion();

class CodexAgentManager extends BaseAgentManager<CodexAgentManagerData> implements ICodexMessageEmitter {
  workspace?: string;
  agent: CodexAgent;
  bootstrap: Promise<CodexAgent>;
  private isFirstMessage: boolean = true;

  constructor(data: CodexAgentManagerData) {
    // Do not fork a worker for Codex; we run the agent in-process now
    super('codex', data);
    this.conversation_id = data.conversation_id;
    this.workspace = data.workspace;

    this.initAgent(data);
  }

  private initAgent(data: CodexAgentManagerData) {
    // 初始化各个管理器 - 参考 ACP 的架构，传递消息发送器
    const eventHandler = new CodexEventHandler(data.conversation_id, this);
    const sessionManager = new CodexSessionManager(
      {
        conversation_id: data.conversation_id,
        cliPath: data.cliPath,
        workingDir: data.workspace || process.cwd(),
      },
      this
    );
    const fileOperationHandler = new CodexFileOperationHandler(data.workspace || process.cwd(), data.conversation_id, this);

    // 设置 Codex Agent 的应用配置，使用 Electron API 在主进程中
    void (async () => {
      try {
        const electronModule = await import('electron');
        const app = electronModule.app;
        setAppConfig({
          name: app.getName(),
          version: app.getVersion(),
          protocolVersion: CODEX_MCP_PROTOCOL_VERSION,
        });
      } catch (error) {
        // 如果不在主进程中，使用通用方法获取版本
        setAppConfig({
          name: APP_CLIENT_NAME,
          version: APP_CLIENT_VERSION,
          protocolVersion: CODEX_MCP_PROTOCOL_VERSION,
        });
      }
    })().catch((error) => {
      console.error('Failed to set app config:', error);
    });

    this.agent = new CodexAgent({
      id: data.conversation_id,
      cliPath: data.cliPath,
      workingDir: data.workspace || process.cwd(),
      eventHandler,
      sessionManager,
      fileOperationHandler,
      sandboxMode: data.sandboxMode || 'workspace-write', // Enable file writing within workspace by default
      webSearchEnabled: data.webSearchEnabled ?? true, // Enable web search by default
      onNetworkError: (error) => {
        this.handleNetworkError(error);
      },
    });

    // 使用 SessionManager 来管理连接状态 - 参考 ACP 的模式
    this.bootstrap = this.startWithSessionManagement()
      .then(() => {
        return this.agent;
      })
      .catch((e) => {
        this.agent.getSessionManager().emitSessionEvent('bootstrap_failed', { error: e.message });
        throw e;
      });
  }

  /**
   * 使用会话管理器启动 - 参考 ACP 的启动流程
   */
  private async startWithSessionManagement(): Promise<void> {
    // 1. 启动会话管理器
    await this.agent.getSessionManager().startSession();

    // 2. 启动 MCP Agent
    await this.agent.start();

    // 3. 执行认证和会话创建
    this.performPostConnectionSetup();
  }

  /**
   * 连接后设置 - 参考 ACP 的认证和会话创建
   */
  private performPostConnectionSetup(): void {
    try {
      // Get connection diagnostics
      void this.getDiagnostics();

      // 延迟会话创建到第一条用户消息时，避免空 prompt 问题
      // Session will be created with first user message - no session event sent here
    } catch (error) {
      // 输出更详细的诊断信息
      const diagnostics = this.getDiagnostics();

      // 提供具体的错误信息和建议
      const errorMessage = error instanceof Error ? error.message : String(error);
      let suggestions: string[] = [];

      if (errorMessage.includes('timed out')) {
        suggestions = ['Check if Codex CLI is installed: run "codex --version"', 'Verify authentication: run "codex auth status"', 'Check network connectivity', 'Try restarting the application'];
      } else if (errorMessage.includes('command not found')) {
        suggestions = ['Install Codex CLI: https://codex.com/install', 'Add Codex to your PATH environment variable', 'Restart your terminal/application after installation'];
      } else if (errorMessage.includes('authentication')) {
        suggestions = ['Run "codex auth" to authenticate with your account', 'Check if your authentication token is valid', 'Try logging out and logging back in'];
      }

      // Log troubleshooting suggestions for debugging

      // 即使设置失败，也尝试继续运行，因为连接可能仍然有效
      this.agent.getSessionManager().emitSessionEvent('session_partial', {
        workspace: this.workspace,
        agent_type: 'codex',
        error: errorMessage,
        diagnostics,
        suggestions,
      });

      // 不抛出错误，让应用程序继续运行
      return;
    }
  }

  async sendMessage(data: { content: string; files?: string[]; msg_id?: string }) {
    try {
      await this.bootstrap;

      // Save user message to chat history only (renderer already inserts right-hand bubble)
      if (data.msg_id && data.content) {
        const userMessage: TMessage = {
          id: data.msg_id,
          msg_id: data.msg_id,
          type: 'text',
          position: 'right',
          conversation_id: this.conversation_id,
          content: { content: data.content },
          createdAt: Date.now(),
        };
        addMessage(this.conversation_id, userMessage);
      }

      // 处理文件引用 - 参考 ACP 的文件引用处理
      const processedContent = this.agent.getFileOperationHandler().processFileReferences(data.content, data.files);

      // 如果是第一条消息，通过 newSession 发送以避免双消息问题
      if (this.isFirstMessage) {
        this.isFirstMessage = false;
        const result = await this.agent.newSession(this.workspace, processedContent);

        // Session created successfully - Codex will send session_configured event automatically

        return result;
      } else {
        // 后续消息使用正常的 sendPrompt
        const result = await this.agent.sendPrompt(processedContent);
        return result;
      }
    } catch (e) {
      // 对于某些错误类型，避免重复错误消息处理
      // 这些错误通常已经通过 MCP 连接的事件流处理过了
      const errorMsg = e instanceof Error ? e.message : String(e);
      const isUsageLimitError = errorMsg.toLowerCase().includes("you've hit your usage limit");

      if (isUsageLimitError) {
        // Usage limit 错误已经通过 MCP 事件流处理，避免重复发送
        throw e;
      }

      // Create more descriptive error message based on error type
      let errorMessage = 'Failed to send message to Codex';
      if (e instanceof Error) {
        if (e.message.includes('timeout')) {
          errorMessage = 'Request timed out. Please check your connection and try again.';
        } else if (e.message.includes('authentication')) {
          errorMessage = 'Authentication failed. Please verify your Codex credentials.';
        } else if (e.message.includes('network')) {
          errorMessage = 'Network error. Please check your internet connection.';
        } else {
          errorMessage = `Codex error: ${e.message}`;
        }
      }

      const message: IResponseMessage = {
        type: 'error',
        conversation_id: this.conversation_id,
        msg_id: data.msg_id || uuid(),
        data: errorMessage,
      };
      addMessage(this.conversation_id, transformMessage(message));
      ipcBridge.codexConversation.responseStream.emit(message);
      throw e;
    }
  }

  async confirmMessage(data: { confirmKey: string; msg_id: string; callId: string }) {
    await this.bootstrap;
    this.agent.getEventHandler().getToolHandlers().removePendingConfirmation(data.callId);

    // Use standardized permission decision mapping
    const decision = mapPermissionDecision(data.confirmKey as any) as 'approved' | 'approved_for_session' | 'denied' | 'abort';
    const isApproved = decision === 'approved' || decision === 'approved_for_session';

    // Apply patch changes if available and approved
    const changes = this.agent.getEventHandler().getToolHandlers().getPatchChanges(data.callId);
    if (changes && isApproved) {
      await this.applyPatchChanges(data.callId, changes);
    }

    // Normalize call id back to server's codex_call_id
    // Handle the new unified permission_ prefix as well as legacy prefixes
    const origCallId = data.callId.startsWith('permission_')
      ? data.callId.substring(11) // Remove 'permission_' prefix
      : data.callId.startsWith('patch_')
        ? data.callId.substring(6)
        : data.callId.startsWith('elicitation_')
          ? data.callId.substring(12)
          : data.callId.startsWith('exec_')
            ? data.callId.substring(5)
            : data.callId;

    // Respond to elicitation (server expects JSON-RPC response)
    this.agent.respondElicitation(origCallId, decision);

    // Also resolve local pause gate to resume queued requests
    this.agent.resolvePermission(origCallId, isApproved);
    return;
  }

  private async applyPatchChanges(callId: string, changes: Record<string, FileChange>): Promise<void> {
    try {
      // 使用文件操作处理器来应用更改 - 参考 ACP 的批量操作
      await this.agent.getFileOperationHandler().applyBatchChanges(changes);

      // 发送成功事件
      this.agent.getSessionManager().emitSessionEvent('patch_applied', {
        callId,
        changeCount: Object.keys(changes).length,
        files: Object.keys(changes),
      });

      // Patch changes applied successfully
    } catch (error) {
      // 发送失败事件
      this.agent.getSessionManager().emitSessionEvent('patch_failed', {
        callId,
        error: error instanceof Error ? error.message : String(error),
      });

      throw error;
    }
  }

  private handleNetworkError(error: NetworkError): void {
    // Emit network error as status message
    this.emitStatus('error', `Network Error: ${error.suggestedAction}`);

    // Create a user-friendly error message based on error type
    let userMessage = '';
    let recoveryActions: string[] = [];

    switch (error.type) {
      case 'cloudflare_blocked':
        userMessage = t('codex.network.cloudflare_blocked_title', { service: 'Codex' });
        recoveryActions = t('codex.network.recovery_actions.cloudflare_blocked', { returnObjects: true }) as string[];
        break;

      case 'network_timeout':
        userMessage = t('codex.network.network_timeout_title');
        recoveryActions = t('codex.network.recovery_actions.network_timeout', { returnObjects: true }) as string[];
        break;

      case 'connection_refused':
        userMessage = t('codex.network.connection_refused_title');
        recoveryActions = t('codex.network.recovery_actions.connection_refused', { returnObjects: true }) as string[];
        break;

      default:
        userMessage = t('codex.network.unknown_error_title');
        recoveryActions = t('codex.network.recovery_actions.unknown', { returnObjects: true }) as string[];
    }

    const detailedMessage = `${userMessage}\n\n${t('codex.network.recovery_suggestions')}\n${recoveryActions.join('\n')}\n\n${t('codex.network.technical_info')}\n- ${t('codex.network.error_type')}：${error.type}\n- ${t('codex.network.retry_count')}：${error.retryCount}\n- ${t('codex.network.error_details')}：${error.originalError.substring(0, 200)}${error.originalError.length > 200 ? '...' : ''}`;

    // Emit network error message to UI
    const networkErrorMessage: IResponseMessage = {
      type: 'tips',
      conversation_id: this.conversation_id,
      msg_id: uuid(),
      data: {
        error: error,
        title: userMessage,
        message: detailedMessage,
        recoveryActions: recoveryActions,
        quickSwitchContent: t('codex.network.quick_switch_content'),
      },
    };

    // Emit network error message to UI
    // Add to message history and emit to UI
<<<<<<< HEAD
    const errorMessage = transformMessage(networkErrorMessage);
    if (errorMessage) {
      addOrUpdateMessage(this.conversation_id, errorMessage);
    }
=======
    void addOrUpdateMessage(this.conversation_id, transformMessage(networkErrorMessage));
>>>>>>> 433a44f8
    ipcBridge.codexConversation.responseStream.emit(networkErrorMessage);
  }

  private emitStatus(status: 'connecting' | 'connected' | 'authenticated' | 'session_active' | 'error' | 'disconnected', message: string) {
    const statusMessage: IResponseMessage = {
      type: 'codex_status',
      conversation_id: this.conversation_id,
      msg_id: uuid(),
      data: {
        status,
        message,
      },
    };
    // Use emitAndPersistMessage to ensure status messages are both emitted and persisted
    this.emitAndPersistMessage(statusMessage);
  }

  getDiagnostics() {
    const agentDiagnostics = this.agent.getDiagnostics();
    const sessionInfo = this.agent.getSessionManager().getSessionInfo();

    return {
      agent: agentDiagnostics,
      session: sessionInfo,
      workspace: this.workspace,
      conversation_id: this.conversation_id,
    };
  }

  cleanup() {
    // 清理所有管理器 - 参考 ACP 的清理模式
    this.agent.getEventHandler().cleanup();
    this.agent.getSessionManager().cleanup();
    this.agent.getFileOperationHandler().cleanup();

    // 停止 agent
<<<<<<< HEAD
    this.agent?.stop?.().catch((error) => {
      console.error('Failed to stop Codex agent during cleanup:', error);
    });
=======
    void this.agent?.stop?.();
>>>>>>> 433a44f8

    // Cleanup completed
  }

  // Stop current Codex stream in-process (override ForkTask default which targets a worker)
  stop() {
    return this.agent?.stop?.() ?? Promise.resolve();
  }

  // Ensure we clean up agent resources on kill
  kill() {
    try {
<<<<<<< HEAD
      this.agent?.stop?.().catch((error) => {
        console.error('Failed to stop Codex agent during kill:', error);
      });
=======
      void this.agent?.stop?.();
>>>>>>> 433a44f8
    } finally {
      super.kill();
    }
  }

  emitAndPersistMessage(message: IResponseMessage, persist: boolean = true): void {
    if (persist) {
      // Use Codex-specific transformer for Codex messages
      const transformedMessage: TMessage = transformMessage(message);
      if (transformedMessage) {
        void addOrUpdateMessage(this.conversation_id, transformedMessage);
      }
    }
    ipcBridge.codexConversation.responseStream.emit(message);
  }
}

export default CodexAgentManager;<|MERGE_RESOLUTION|>--- conflicted
+++ resolved
@@ -333,14 +333,10 @@
 
     // Emit network error message to UI
     // Add to message history and emit to UI
-<<<<<<< HEAD
     const errorMessage = transformMessage(networkErrorMessage);
     if (errorMessage) {
       addOrUpdateMessage(this.conversation_id, errorMessage);
     }
-=======
-    void addOrUpdateMessage(this.conversation_id, transformMessage(networkErrorMessage));
->>>>>>> 433a44f8
     ipcBridge.codexConversation.responseStream.emit(networkErrorMessage);
   }
 
@@ -377,13 +373,9 @@
     this.agent.getFileOperationHandler().cleanup();
 
     // 停止 agent
-<<<<<<< HEAD
     this.agent?.stop?.().catch((error) => {
       console.error('Failed to stop Codex agent during cleanup:', error);
     });
-=======
-    void this.agent?.stop?.();
->>>>>>> 433a44f8
 
     // Cleanup completed
   }
@@ -396,13 +388,9 @@
   // Ensure we clean up agent resources on kill
   kill() {
     try {
-<<<<<<< HEAD
       this.agent?.stop?.().catch((error) => {
         console.error('Failed to stop Codex agent during kill:', error);
       });
-=======
-      void this.agent?.stop?.();
->>>>>>> 433a44f8
     } finally {
       super.kill();
     }

--- conflicted
+++ resolved
@@ -11,11 +11,8 @@
 import { ExpandDownOne, FoldUpOne } from '@icon-park/react';
 import classNames from 'classnames';
 import ReactDOM from 'react-dom';
-import { iconColors } from '@/renderer/theme/colors';
-import { useThemeContext } from '@/renderer/context/ThemeContext';
 
 const Diff2Html = ({ diff, className, title }: { diff: string; className?: string; title?: string }) => {
-  const { theme } = useThemeContext();
   const [sideBySide, setSideBySide] = useState(false);
   const [collapse, setCollapse] = useState(false);
   const diffHtmlContent = useMemo(() => {
@@ -34,13 +31,8 @@
   return (
     <div className={classNames('relative ', className)}>
       <div
-<<<<<<< HEAD
-        className={classNames('![&_.line-num1]:hidden ![&_.line-num2]:w-30px [&_td:first-child]:w-40px ![&_td:nth-child(2)>div]:pl-45px min-w-500px [&_div.d2f-file-wrapper]:rd-[0.3rem_0.3rem_0px_0px] [&_div.d2h-file-header]:items-center [&_div.d2h-file-header]:bg-bg-3', {
-=======
         className={classNames('![&_.line-num1]:hidden ![&_.line-num2]:w-30px [&_td:first-child]:w-40px ![&_td:nth-child(2)>div]:pl-45px min-w-0 max-w-full [&_div.d2f-file-wrapper]:rd-[0.3rem_0.3rem_0px_0px]  [&_div.d2h-file-header]:items-center [&_div.d2h-file-header]:bg-[rgb(220,220,220)]', {
->>>>>>> 142d09d9
           '[&_.d2h-file-diff]:hidden [&_.d2h-files-diff]:hidden': collapse,
-          'd2h-dark-color-scheme': theme === 'dark',
         })}
         ref={(el) => {
           if (!el) return;
@@ -70,7 +62,7 @@
           >
             <span className='whitespace-nowrap'>side-by-side</span>
           </Checkbox>
-          {collapse ? <ExpandDownOne theme='outline' size='14' fill={iconColors.primary} className='flex items-center' onClick={() => setCollapse(false)} /> : <FoldUpOne theme='outline' size='14' fill={iconColors.primary} className='flex items-center' onClick={() => setCollapse(true)} />}
+          {collapse ? <ExpandDownOne theme='outline' size='14' fill='#333' className='flex items-center' onClick={() => setCollapse(false)} /> : <FoldUpOne theme='outline' size='14' fill='#333' className='flex items-center' onClick={() => setCollapse(true)} />}
         </>,
         operatorRef.current
       )}

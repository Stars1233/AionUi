{
  "common": {
    "send": "Send",
    "cancel": "Cancel",
    "save": "Save",
    "delete": "Delete",
    "confirm": "Confirm",
    "file": "File",
    "folder": "Folder",
    "upload": "Upload",
    "attach": "Attach",
    "workspace": "Workspace",
    "settings": "Settings",
    "system": "System",
    "about": "About Us",
    "back": "Back to Chat",
    "add": "Add",
    "edit": "Edit",
    "website": "Website",
    "version": "Version",
    "contact": "Contact",
    "github": "Github",
    "loading": "Please wait...",
    "copy": "Copy",
    "copySuccess": "Copied",
    "copyFailed": "Copy failed",
    "close": "Close",
    "retry": "Retry",
    "reload": "Reload",
    "technical_details": "Technical Details",
    "error_details": "Error Details",
    "troubleshooting": "Troubleshooting"
  },
  "conversation": {
    "welcome": {
      "title": "Hi, what's your plan for today?",
      "placeholder": "Send a message, upload files, or open a folder...",
      "uploadFile": "Upload Files",
      "linkFolder": "Open Folder",
      "newConversation": "New Chat",
      "multiAgentModeEnabled": "Entering multi-agent mode",
      "selectModel": "Select Model"
    },
    "history": {
      "today": "Today",
      "yesterday": "Yesterday",
      "recent7Days": "Last 7 Days",
      "earlier": "Earlier",
      "noHistory": "No chat history",
      "deleteTitle": "Delete chat",
      "deleteConfirm": "Are you sure you want to delete this chat?",
      "confirmDelete": "Yes",
      "cancelDelete": "No"
    },
    "workspace": {
      "title": "Workspace",
      "empty": "It's empty",
      "emptyDescription": "Files will appear here after uploading files or opening a folder",
      "searchPlaceholder": "Search files...",
      "createNewConversation": "Create new chat in current workspace"
    },
    "chat": {
      "noModelSelected": "No model selected for current session, cannot send message"
    }
  },
  "settings": {
    "authMethod": "Authentication",
    "geminiApiKey": "Gemini API Key",
    "vertexApiKey": "Vertex AI",
    "personalAuth": "Google Account",
    "googleLogin": "Login with Google",
    "googleLogout": "Logout",
    "openai": "OpenAI",
    "proxyConfig": "Proxy",
    "yoloMode": "YOLO (Auto Allow)",
    "geminiBaseUrl": "Gemini API Base URL",
    "cacheDir": "Cache Directory",
    "workDir": "Work Directory",
    "language": "Language",
    "gemini": "Gemini Settings",
    "model": "Model Settings",
    "system": "System Settings",
    "about": "About Us",
    "addModel": "Add Model",
    "editModel": "Edit Model",
    "modelPlatform": "Model Platform",
    "platformName": "Platform Name",
    "modelName": "Model Name",
    "baseUrl": "base url",
    "apiKey": "API Key",
    "deleteModelConfirm": "Are you sure you want to delete this model?",
    "deleteAllModelConfirm": "Are you sure you want to delete all models?",
    "modelCount": "Model",
    "apiKeyCount": "API Key",
    "pleaseEnterBaseUrlAndApiKey": "Please enter base url and api key",
    "multiApiKeyTip": "💡 To add multiple API Keys for auto-rotation, configure in platform edit later",
    "multiApiKeyEditTip": "Support multiple API Keys, one per line, system will auto-rotate",
    "apiKeyPlaceholder": "Enter API Key(s), one per line for multiple keys",
    "addModelPlaceholder": "Select or enter model ID",
    "customOpenAI": "Custom (OpenAI Compatible)",
    "proxyHttpOnly": "Only support http/https protocol",
    "baseUrlAutoFix": "base_url auto fix to: {{base_url}}",
    "updateConfirm": "Confirm Changes",
    "restartConfirm": "Changes will restart the application. Continue?",
    "theme": "Theme",
    "lightMode": "Light",
    "darkMode": "Dark",
    "tools": "Tools Settings",
    "mcp": "MCP Integration",
    "imageGenerationModel": "Image Model",
    "imageGenerationGuide": "Image Model Setup Guide",
    "noAvailable": "No available image models, please configure first.",
    "mcpSettings": "MCP Tools Configuration",
    "mcpServerList": "MCP Servers",
    "mcpStatus": "Status",
    "mcpAddServer": "Manual Add",
    "mcpEditServer": "Edit",
    "mcpDeleteServer": "Delete",
    "mcpDeleteConfirm": "Are you sure you want to delete this MCP server?",
    "mcpImportFromJSON": "Import from JSON",
    "mcpImportTitle": "Import MCP Configuration",
    "mcpImportPlaceholder": "Copy the JSON configuration from the MCP service introduction page (preferably NPX or UVX configuration) and paste it into the input box below.",
<<<<<<< HEAD
    "mcpJsonFormatError": "JSON format error",
    "mcpTestConnection": "Test Connection",
=======
    "mcpTestConnection": "Check MCP Availability",
>>>>>>> a57ac335
    "mcpConnected": "Connected",
    "mcpDisconnected": "Disconnected",
    "mcpError": "Error",
    "mcpTesting": "Testing",
    "mcpOneKeyImport": "One-Click Import",
    "mcpImportFromCLI": "Import from CLI",
    "mcpSelectCLI": "Select CLI",
    "mcpNoServersFound": "No MCP servers found",
    "mcpImportSuccess": "Import successful",
    "mcpImportFailed": "Import failed",
    "mcpJsonInvalid": "Invalid JSON format",
    "mcpSyncStarted": "Adding MCP configuration to {{count}} agents...",
    "mcpRemoveStarted": "Removing MCP configuration from {{count}} agents...",
    "mcpSyncPartialFailed": "MCP configuration sync partially failed: {{errors}}",
    "mcpRemovePartialFailed": "MCP configuration removal partially failed: {{errors}}",
    "mcpSyncFailed": "MCP configuration sync failed: {{error}}",
    "mcpRemoveFailed": "MCP configuration removal failed: {{error}}",
    "mcpDeletedWithCleanup": "MCP server deleted and configuration cleaned up",
    "mcpDeleted": "MCP server deleted",
    "mcpDeleteError": "Error deleting MCP configuration",
    "mcpSyncError": "MCP configuration sync failed",
    "mcpRemoveError": "MCP configuration removal failed",
    "unknownError": "Unknown error",
    "mcpNoDescription": "No description",
    "noConfiguredModels": "No configured models",
    "needHelpConfigGuide": "Need help? Check out the detailed",
    "configGuide": "configuration guide",
    "configGuideSuffix": ".",
    "needHelpTooltip": "If you need help, please check",
    "noAvailableModels": "No available models",
    "appDescription": "Free, local, open-source GUI app for Gemini CLI",
    "helpDocumentation": "Help Documentation",
    "updateLog": "Update Log",
    "feedback": "Feedback",
    "contactMe": "Contact Me",
    "officialWebsite": "Official Website"
  },
  "messages": {
    "conversationInProgress": "A conversation is currently in progress...",
    "confirm": "Confirm",
    "canceledExecution": "Execution canceled",
    "openLinkFailed": "Failed to open link",
    "imageGenerationModelDetected": "Image model detected, image tool has been automatically enabled. Default model: {{platform}}:{{model}}",
    "auto_handling_permissions": "Auto handling permission request: {{request}}"
  },
  "mcp": {
    "integration": {
      "title": "MCP Integration",
      "description": "Manage Model Context Protocol servers and tools"
    },
    "servers": "Servers",
    "tools": "Tools",
    "executionHistory": "Execution History",
    "addServer": "Add Server",
    "connect": "Connect",
    "disconnect": "Disconnect",
    "refresh": "Refresh",
    "settings": "Settings",
    "delete": "Delete",
    "deleteConfirm": "Delete Server",
    "deleteMessage": "Are you sure you want to delete {{name}}?",
    "execute": "Execute",
    "approve": "Approve",
    "reject": "Reject",
    "executing": "Executing...",
    "executingTool": "Executing tool...",
    "parameters": "Parameters",
    "parametersJson": "Parameters (JSON)",
    "result": "Result",
    "noParameters": "This tool has no parameters",
    "noServers": "No MCP servers configured",
    "noServersFound": "No servers found matching your criteria",
    "noTools": "No tools available",
    "noExecutions": "No execution history",
    "searchServers": "Search servers...",
    "searchTools": "Search tools...",
    "filterByStatus": "Filter by status",
    "transport": "Transport",
    "lastCheck": "Last Check",
    "capabilities": "Capabilities",
    "noCapabilities": "No capabilities reported",
    "never": "Never",
    "justNow": "Just now",
    "minutesAgo": "{{count}} minutes ago",
    "hoursAgo": "{{count}} hours ago",
    "daysAgo": "{{count}} days ago",
    "connectedSince": "Connected since {{time}}",
    "status": {
      "all": "All",
      "connected": "Connected",
      "disconnected": "Disconnected",
      "error": "Error",
      "authenticating": "Authenticating"
    },
    "stats": {
      "totalServers": "Total Servers",
      "connectedServers": "Connected",
      "totalTools": "Available Tools",
      "executions": "Executions"
    },
    "execution": {
      "completed": "Completed",
      "failed": "Failed",
      "running": "Running",
      "cancelled": "Cancelled",
      "pending": "Pending"
    },
    "executionSuccess": "Execution successful",
    "executionFailed": "Execution failed",
    "error": "MCP Error",
    "advancedOptions": "Advanced Options",
    "timeout": "Timeout",
    "priority": {
      "low": "Low",
      "normal": "Normal",
      "high": "High",
      "urgent": "Urgent"
    }
  },
  "acp": {
    "auth": {
      "failed": "{{backend}} authentication failed:\n\n{{error}}\n\nPlease check your local CLI tool authentication status",
      "console_error": "ACP authentication error details:",
      "failed_confirm": "ACP {{backend}} authentication failed:\n\n{{error}}\n\nWould you like to go to settings page to configure now?"
    },
    "sendbox": {
      "placeholder": "Send message to {{backend}}..."
    }
  },
  "codex": {
    "sendbox": {},
    "network": {
      "cloudflare_blocked": "Cloudflare protection blocked access to {{service}}. Suggestions: 1) Use VPN 2) Switch network 3) Retry later 4) Switch to other AI services",
      "network_timeout": "Network timeout, automatically retrying connection...",
      "connection_refused": "Connection refused, please check if Codex service is running properly.",
      "unknown_error": "Network connection error, please check network settings.",
      "retry_attempt": "Retrying attempt {{current}}...",
      "cloudflare_blocked_title": "🚫 {{service}} service blocked by Cloudflare protection",
      "network_timeout_title": "⏱️ Network connection timeout",
      "connection_refused_title": "❌ Service connection refused",
      "unknown_error_title": "🔌 Network connection error",
      "recovery_suggestions": "**Suggested Solutions:**",
      "technical_info": "**Technical Information:**",
      "error_type": "Error Type",
      "retry_count": "Retry Count",
      "error_details": "Error Details",
      "quick_switch_title": "💡 **Quick Switch Options:**",
      "quick_switch_content": "When current service encounters network restrictions, you can:\n\n1. **Switch AI Assistant Immediately**: Select other available assistants from the left panel\n2. **Check Service Status**: Availability of different AI services may vary by region\n3. **Network Optimization**: Use stable network environment to improve connection success rate\n4. **Retry Later**: Network restrictions are usually temporary\n\n**Tip**: It's recommended to configure multiple AI services as alternatives to ensure work continuity.",
      "recovery_actions": {
        "cloudflare_blocked": ["• Use VPN or proxy service", "• Switch network environment (like mobile hotspot)", "• Wait 10-30 minutes and retry", "• Clear browser cache and cookies", "• Switch to other available services: ChatGPT, Claude, Qwen, Gemini"],
        "network_timeout": ["• Check if network connection is stable", "• Retry connection operation", "• Switch to more stable network environment", "• Check firewall settings"],
        "connection_refused": ["• Check if Codex CLI is properly installed", "• Verify service configuration and API keys", "• Restart application", "• Check if local ports are occupied"],
        "unknown": ["• Check network connection status", "• Retry current operation", "• Switch network environment", "• Contact technical support"]
      }
    },
    "status": {
      "connecting": "Connecting to Codex...",
      "connected": "Connected to Codex MCP server",
      "session_active": "Active session created with Codex",
      "error_connect": "Failed to connect Codex: {{error}}"
    },
    "thinking": {
      "processing": "🤔 Codex is thinking...",
      "completed": "💭 Thinking process completed",
      "analyzing": "Analyzing the problem and formulating solutions...",
      "composing": "Composing response content..."
    },
    "error": {
      "system_init_failed": "Failed to initialize Codex system",
      "invalid_message_format": "Invalid message format",
      "invalid_input": "Invalid input provided",
      "session_timeout": "Session timed out, please retry",
      "permission_denied": "Permission denied for this operation",
      "context_error": "Error occurred in {{context}}, please refresh or retry.",
      "generic": "Codex component encountered an exception, please try again later.",
      "troubleshooting": "Troubleshooting Suggestions",
      "suggestion_1": "Check if network connection is stable",
      "suggestion_2": "Ensure Codex service is running properly",
      "suggestion_3": "Try restarting the application",
      "suggestion_4": "Clear browser cache and local storage"
    },
    "performance": {
      "virtualization_enabled": "List virtualization is enabled for better performance",
      "virtualization_disabled": "List virtualization is disabled, showing all items",
      "debounce_enabled": "Input debouncing is enabled ({{delay}}ms delay)",
      "debounce_disabled": "Input debouncing is disabled"
    },
    "config": {
      "loaded": "Configuration loaded successfully",
      "updated": "Configuration updated successfully",
      "reset": "Configuration reset to defaults",
      "validation_failed": "Configuration validation failed",
      "import_success": "Configuration imported successfully",
      "import_failed": "Failed to import configuration",
      "export_success": "Configuration exported successfully"
    },
    "permissions": {
      "allow_once": "Allow Once",
      "allow_always": "Allow Always",
      "reject_once": "Reject Once",
      "reject_always": "Reject Always",
      "allow_once_desc": "Grant permission for this request only",
      "allow_always_desc": "Always grant permission for similar requests",
      "reject_once_desc": "Reject this request only",
      "reject_always_desc": "Always reject similar requests",
      "processing": "Processing...",
      "response_sent": "Response sent successfully",
      "choose_action": "Choose an action:",
      "titles": {
        "exec_approval_request": "Execute Command Permission",
        "apply_patch_approval_request": "Apply File Changes Permission",
        "command_execution": "Command Execution Permission",
        "file_write": "File Write Permission",
        "file_read": "File Read Permission"
      },
      "labels": {
        "command": "Command:",
        "directory": "Directory:",
        "reason": "Reason:",
        "files_to_modify": "Files to modify",
        "summary": "Summary:"
      },
      "descriptions": {
        "command_execution": "Codex requests to execute system commands",
        "file_write": "Codex requests to modify or create files",
        "file_read": "Codex requests to read file contents"
      },
      "command_execution": {
        "allow_once_desc": "Allow this command execution only",
        "allow_always_desc": "Always allow all command execution requests",
        "reject_once_desc": "Reject this command execution only",
        "reject_always_desc": "Always reject all command execution requests"
      },
      "file_write": {
        "allow_once_desc": "Allow this file write only",
        "allow_always_desc": "Always allow all file write requests",
        "reject_once_desc": "Reject this file write only",
        "reject_always_desc": "Always reject all file write requests"
      },
      "file_read": {
        "allow_once_desc": "Allow this file read only",
        "allow_always_desc": "Always allow all file read requests",
        "reject_once_desc": "Reject this file read only",
        "reject_always_desc": "Always reject all file read requests"
      }
    }
  },
  "tools": {
    "shell": {
      "displayName": "Shell Command",
      "description": "Execute shell commands"
    },
    "fileOps": {
      "displayName": "File Operations",
      "description": "File read, write and modification"
    },
    "webSearch": {
      "displayName": "Web Search",
      "description": "Search web content"
    },
    "mcp": {
      "generic": {
        "displayName": "MCP Tool: {{toolName}}",
        "description": "MCP tool call: {{toolName}}"
      }
    },
    "unknown": {
      "displayName": "Unknown Tool",
      "description": "Unknown tool type"
    },
    "status": {
      "pending": "Pending",
      "executing": "Executing",
      "success": "Success",
      "error": "Error",
      "canceled": "Canceled"
    },
    "titles": {
      "web_search_started": "Web Search Started",
      "web_search_completed": "Web Search Completed",
      "web_search": "Web Search",
      "applying_patch": "Applying Patch",
      "patch_applied": "Patch Applied",
      "file_patch": "File Patch",
      "mcp_tool_starting": "MCP Tool: {{toolName}} (starting)",
      "mcp_tool": "MCP Tool: {{toolName}}",
      "execute_command": "Execute: {{command}}",
      "command_output": "Command Output",
      "command_completed": "Command Completed",
      "shell_command": "Shell Command"
    },
    "labels": {
      "search_query": "Search Query:",
      "file_changes": "File Changes:",
      "tool_details": "Tool Details:",
      "tool": "Tool",
      "arguments": "Arguments:",
      "result": "Result:",
      "command": "Command:",
      "working_directory": "Working directory:",
      "exit_code": "Exit: {{code}}",
      "duration": "Duration: {{seconds}}",
      "auto_approved": "Auto-approved",
      "manual_approval": "Manual approval"
    },
    "actions": {
      "create": "create",
      "modify": "modify",
      "delete": "delete"
    }
  }
}<|MERGE_RESOLUTION|>--- conflicted
+++ resolved
@@ -120,12 +120,8 @@
     "mcpImportFromJSON": "Import from JSON",
     "mcpImportTitle": "Import MCP Configuration",
     "mcpImportPlaceholder": "Copy the JSON configuration from the MCP service introduction page (preferably NPX or UVX configuration) and paste it into the input box below.",
-<<<<<<< HEAD
     "mcpJsonFormatError": "JSON format error",
-    "mcpTestConnection": "Test Connection",
-=======
     "mcpTestConnection": "Check MCP Availability",
->>>>>>> a57ac335
     "mcpConnected": "Connected",
     "mcpDisconnected": "Disconnected",
     "mcpError": "Error",

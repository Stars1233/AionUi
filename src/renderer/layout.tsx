/**
 * @license
 * Copyright 2025 AionUi (aionui.com)
 * SPDX-License-Identifier: Apache-2.0
 */

import { ipcBridge } from '@/common';
import { ConfigStorage } from '@/common/storage';
import PwaPullToRefresh from '@/renderer/components/PwaPullToRefresh';
import { Layout as ArcoLayout } from '@arco-design/web-react';
import { MenuFold, MenuUnfold } from '@icon-park/react';
import classNames from 'classnames';
import React, { useEffect, useRef, useState } from 'react';
import { Outlet } from 'react-router-dom';
import { LayoutContext } from './context/LayoutContext';
import { useDirectorySelection } from './hooks/useDirectorySelection';
import { useMultiAgentDetection } from './hooks/useMultiAgentDetection';
import { iconColors } from './theme/colors';
import { processCustomCss } from './utils/customCssProcessor';

const useDebug = () => {
  const [count, setCount] = useState(0);
  const timer = useRef<any>(null);
  const onClick = () => {
    const open = () => {
      ipcBridge.application.openDevTools.invoke().catch((error) => {
        console.error('Failed to open dev tools:', error);
      });
      setCount(0);
    };
    if (count >= 3) {
      return open();
    }
    setCount((prev) => {
      if (prev >= 2) {
        open();
        return 0;
      }
      return prev + 1;
    });
    clearTimeout(timer.current);
    timer.current = setTimeout(() => {
      clearTimeout(timer.current);
      setCount(0);
    }, 1000);
  };

  return { onClick };
};

const Layout: React.FC<{
  sider: React.ReactNode;
  onSessionClick?: () => void;
}> = ({ sider, onSessionClick }) => {
  const [collapsed, setCollapsed] = useState(false);
  const [isMobile, setIsMobile] = useState(false);
  const [customCss, setCustomCss] = useState<string>('');
  const { onClick } = useDebug();
  const { contextHolder: multiAgentContextHolder } = useMultiAgentDetection();
  const { contextHolder: directorySelectionContextHolder } = useDirectorySelection();

  // 加载并监听自定义 CSS 配置 / Load & watch custom CSS configuration
  useEffect(() => {
    const loadCustomCss = () => {
      ConfigStorage.get('customCss')
        .then((css) => setCustomCss(css || ''))
        .catch((error) => {
          console.error('Failed to load custom CSS:', error);
        });
    };

    loadCustomCss();

    const handleCssUpdate = (event: CustomEvent) => {
      if (event.detail?.customCss !== undefined) {
        setCustomCss(event.detail.customCss || '');
      }
    };
    const handleStorageChange = (event: StorageEvent) => {
      if (event.key && event.key.includes('customCss')) {
        loadCustomCss();
      }
    };

    window.addEventListener('custom-css-updated', handleCssUpdate as EventListener);
    window.addEventListener('storage', handleStorageChange);

    return () => {
      window.removeEventListener('custom-css-updated', handleCssUpdate as EventListener);
      window.removeEventListener('storage', handleStorageChange);
    };
  }, []);

  // 注入自定义 CSS / Inject custom CSS into document head
  useEffect(() => {
    const styleId = 'user-defined-custom-css';

    if (!customCss) {
      document.getElementById(styleId)?.remove();
      return;
    }

    const wrappedCss = processCustomCss(customCss);

    const ensureStyleAtEnd = () => {
      let styleEl = document.getElementById(styleId) as HTMLStyleElement | null;

      if (styleEl && styleEl.textContent === wrappedCss && styleEl === document.head.lastElementChild) {
        return;
      }

      styleEl?.remove();
      styleEl = document.createElement('style');
      styleEl.id = styleId;
      styleEl.type = 'text/css';
      styleEl.textContent = wrappedCss;
      document.head.appendChild(styleEl);
    };

    ensureStyleAtEnd();

    const observer = new MutationObserver((mutations) => {
      const hasNewStyle = mutations.some((mutation) => Array.from(mutation.addedNodes).some((node) => node.nodeName === 'STYLE' || node.nodeName === 'LINK'));

      if (hasNewStyle) {
        const element = document.getElementById(styleId);
        if (element && element !== document.head.lastElementChild) {
          ensureStyleAtEnd();
        }
      }
    });

    observer.observe(document.head, { childList: true });

    return () => {
      observer.disconnect();
      document.getElementById(styleId)?.remove();
    };
  }, [customCss]);

  // 检测移动端并响应窗口大小变化
  useEffect(() => {
    const checkMobile = () => {
      const mobile = window.innerWidth < 768;
      setIsMobile(mobile);
      if (mobile) {
        setCollapsed(true);
      }
    };

    // 初始检测
    checkMobile();

    // 监听窗口大小变化
    window.addEventListener('resize', checkMobile);
    return () => window.removeEventListener('resize', checkMobile);
  }, []);
  return (
    <LayoutContext.Provider value={{ isMobile, siderCollapsed: collapsed, setSiderCollapsed: setCollapsed }}>
      <ArcoLayout className={'size-full layout'}>
        <ArcoLayout.Sider
          collapsedWidth={isMobile ? 0 : 64}
          collapsed={collapsed}
          width={250}
          className={classNames('!bg-2 layout-sider', {
            collapsed: collapsed,
          })}
          style={
            isMobile
              ? {
                  position: 'fixed',
                  top: 0,
                  left: 0,
                  height: '100vh',
                  zIndex: 100,
                  transform: collapsed ? 'translateX(-100%)' : 'translateX(0)',
                  transition: 'transform 0.3s ease',
                  pointerEvents: collapsed ? 'none' : 'auto',
                }
              : undefined
          }
        >
<<<<<<< HEAD
          <ArcoLayout.Header
            className={classNames('flex items-center justify-start p-16px gap-12px pl-20px layout-sider-header', {
              'cursor-pointer group ': collapsed,
            })}
          >
=======
>>>>>>> 7bb09fab
            <div
              className={classNames('bg-black shrink-0 size-40px relative rd-0.5rem', {
                '!size-24px': collapsed,
              })}
              onClick={onClick}
            >
              <svg
                className={classNames('w-5.5 h-5.5 absolute inset-0 m-auto', {
                  ' scale-140': !collapsed,
                })}
                viewBox='0 0 80 80'
                fill='none'
              >
                <path d='M40 20 Q38 22 25 40 Q23 42 26 42 L30 42 Q32 40 40 30 Q48 40 50 42 L54 42 Q57 42 55 40 Q42 22 40 20' fill='white'></path>
                <circle cx='40' cy='46' r='3' fill='white'></circle>
                <path d='M18 50 Q40 70 62 50' stroke='white' strokeWidth='3.5' fill='none' strokeLinecap='round'></path>
              </svg>
            </div>
            <div className=' flex-1 text-20px collapsed-hidden font-bold'>AionUi</div>
            <MenuFold className='cursor-pointer !collapsed-hidden flex' theme='outline' size='24' fill={iconColors.secondary} strokeWidth={3} onClick={() => setCollapsed(true)} />
            {collapsed && !isMobile && (
              <div onClick={() => setCollapsed(false)} className='group-hover:opacity-100 absolute bg-2 left-8px top-7px transition-all duration-150 p-10px opacity-0'>
                <MenuUnfold className='cursor-pointer flex' size='24' fill={iconColors.secondary} strokeWidth={3} />
              </div>
            )}
          </ArcoLayout.Header>
          <ArcoLayout.Content className='h-[calc(100%-72px-16px)] p-8px layout-sider-content'>
            {React.isValidElement(sider)
              ? React.cloneElement(sider, {
                  onSessionClick: () => {
                    if (isMobile) setCollapsed(true);
                  },
                  collapsed,
                } as any)
              : sider}
          </ArcoLayout.Content>
        </ArcoLayout.Sider>

        <ArcoLayout.Content
          className={'bg-1 layout-content'}
          onClick={() => {
            if (isMobile && !collapsed) setCollapsed(true);
          }}
          style={
            isMobile
              ? {
                  width: '100vw',
                  marginLeft: 0,
                }
              : undefined
          }
        >
          <Outlet></Outlet>
          {multiAgentContextHolder}
          {directorySelectionContextHolder}
          <PwaPullToRefresh />
        </ArcoLayout.Content>
      </ArcoLayout>
    </LayoutContext.Provider>
  );
};

export default Layout;<|MERGE_RESOLUTION|>--- conflicted
+++ resolved
@@ -180,40 +180,31 @@
               : undefined
           }
         >
-<<<<<<< HEAD
-          <ArcoLayout.Header
-            className={classNames('flex items-center justify-start p-16px gap-12px pl-20px layout-sider-header', {
-              'cursor-pointer group ': collapsed,
+          <div
+            className={classNames('bg-black shrink-0 size-40px relative rd-0.5rem', {
+              '!size-24px': collapsed,
             })}
+            onClick={onClick}
           >
-=======
->>>>>>> 7bb09fab
-            <div
-              className={classNames('bg-black shrink-0 size-40px relative rd-0.5rem', {
-                '!size-24px': collapsed,
+            <svg
+              className={classNames('w-5.5 h-5.5 absolute inset-0 m-auto', {
+                ' scale-140': !collapsed,
               })}
-              onClick={onClick}
+              viewBox='0 0 80 80'
+              fill='none'
             >
-              <svg
-                className={classNames('w-5.5 h-5.5 absolute inset-0 m-auto', {
-                  ' scale-140': !collapsed,
-                })}
-                viewBox='0 0 80 80'
-                fill='none'
-              >
-                <path d='M40 20 Q38 22 25 40 Q23 42 26 42 L30 42 Q32 40 40 30 Q48 40 50 42 L54 42 Q57 42 55 40 Q42 22 40 20' fill='white'></path>
-                <circle cx='40' cy='46' r='3' fill='white'></circle>
-                <path d='M18 50 Q40 70 62 50' stroke='white' strokeWidth='3.5' fill='none' strokeLinecap='round'></path>
-              </svg>
+              <path d='M40 20 Q38 22 25 40 Q23 42 26 42 L30 42 Q32 40 40 30 Q48 40 50 42 L54 42 Q57 42 55 40 Q42 22 40 20' fill='white'></path>
+              <circle cx='40' cy='46' r='3' fill='white'></circle>
+              <path d='M18 50 Q40 70 62 50' stroke='white' strokeWidth='3.5' fill='none' strokeLinecap='round'></path>
+            </svg>
+          </div>
+          <div className=' flex-1 text-20px collapsed-hidden font-bold'>AionUi</div>
+          <MenuFold className='cursor-pointer !collapsed-hidden flex' theme='outline' size='24' fill={iconColors.secondary} strokeWidth={3} onClick={() => setCollapsed(true)} />
+          {collapsed && !isMobile && (
+            <div onClick={() => setCollapsed(false)} className='group-hover:opacity-100 absolute bg-2 left-8px top-7px transition-all duration-150 p-10px opacity-0'>
+              <MenuUnfold className='cursor-pointer flex' size='24' fill={iconColors.secondary} strokeWidth={3} />
             </div>
-            <div className=' flex-1 text-20px collapsed-hidden font-bold'>AionUi</div>
-            <MenuFold className='cursor-pointer !collapsed-hidden flex' theme='outline' size='24' fill={iconColors.secondary} strokeWidth={3} onClick={() => setCollapsed(true)} />
-            {collapsed && !isMobile && (
-              <div onClick={() => setCollapsed(false)} className='group-hover:opacity-100 absolute bg-2 left-8px top-7px transition-all duration-150 p-10px opacity-0'>
-                <MenuUnfold className='cursor-pointer flex' size='24' fill={iconColors.secondary} strokeWidth={3} />
-              </div>
-            )}
-          </ArcoLayout.Header>
+          )}
           <ArcoLayout.Content className='h-[calc(100%-72px-16px)] p-8px layout-sider-content'>
             {React.isValidElement(sider)
               ? React.cloneElement(sider, {

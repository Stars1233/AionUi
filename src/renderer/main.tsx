/**
 * @license
 * Copyright 2025 AionUi (aionui.com)
 * SPDX-License-Identifier: Apache-2.0
 */

import React from "react";
import Layout from "./layout";
<<<<<<< HEAD
import ConversationWelcome from "./conversation/ConversationWelcome";
import ChatSider from "./conversation/ChatSider";
import { ipcBridge } from "@/common";
import Settings from "./panel/settings";
import { ConversationPromptDraftProvider } from "./messages/hooks";

const Main = () => {
  const { t } = useTranslation();
  const [currentConversation, setCurrentConversation] =
    useState<TChatConversation>();
  const [chatHistory, setChatHistory] = useState<TChatConversation[]>([]);

  const [currentPane, setCurrentPane] = useState<"guid" | "chat" | "settings">(
    "guid"
  );

  const [conversationPrompt, setConversationPrompt] = useState<Record<TChatConversation["id"], string>>({});

  const panel = useMemo(() => {
    switch (currentPane) {
      case "guid":
        return (
          <ConversationWelcome
            onCreateConversation={(conversation) => {
              setChatHistory((history) => {
                const index = history.findIndex(
                  (item) => item.id === conversation.id
                );
                if (index !== -1) {
                  history.splice(index, 1);
                }
                history.unshift(conversation);
                return history;
              });
              setCurrentConversation(conversation);
              setCurrentPane("chat");
            }}
          />
        );
      case "chat":
        if (!currentConversation) return null;
        return (
          <ChatConversation
            conversation={currentConversation}
          ></ChatConversation>
        );
      case "settings":
        return (
          <Settings
            onBack={() => {
              setCurrentConversation(undefined);
              setCurrentPane("guid");
            }}
          ></Settings>
        );
    }
    return <></>;
  }, [currentPane, currentConversation]);

  const rightSiderTitle = useMemo(() => {
    switch (currentConversation?.type) {
      case "gemini":
        return (
          <span className="text-16px font-bold color-#111827">
            {t("conversation.workspace.title")}
          </span>
        );
    }
    return null;
  }, [currentConversation, t]);

  const rightSider = useMemo(() => {
    if (currentPane !== "chat") return null;
    switch (currentConversation?.type) {
      case "gemini":
        return <ChatSider conversation={currentConversation} />;
    }
    return null;
  }, [currentConversation, currentPane]);

  const title = useMemo(() => {
    return (
      <span className=" ml-16px font-bold text-16px inline-block overflow-hidden text-ellipsis whitespace-nowrap w-full max-w-60%">
        {currentConversation?.name}
      </span>
    );
    return null;
  }, [currentConversation]);

  useEffect(() => {
    if (!currentConversation) return;
    if (chatHistory.some((item) => item.id === currentConversation.id)) return;
    setCurrentConversation(undefined);
  }, [currentConversation, chatHistory]);

  useEffect(() => {
    if (currentPane !== "chat") {
      setCurrentConversation(undefined);
    }
  }, [currentPane]);

  return (
    <Layout
      title={title}
      rightSiderTitle={rightSiderTitle}
      rightSider={rightSider}
      sider={
        <div className="size-full flex flex-col">
          <div
            className="flex items-center justify-start gap-10px px-12px py-8px hover:bg-#f3f4f6 rd-0.5rem mb-8px cursor-pointer group"
            onClick={() => {
              if (currentPane === "guid") return;
              setCurrentPane("guid");
            }}
          >
            <Plus theme="outline" size="24" fill="#333" className="flex" />
            <span className="collapsed-hidden font-bold">
              {t("conversation.welcome.newConversation")}
            </span>
          </div>
          {/* <Divider className="!m-0 collapsed-hidden"></Divider> */}
          <ChatHistory
            chatHistory={chatHistory}
            setChatHistory={setChatHistory}
            onRemove={(id) => {
              ipcBridge.removeConversation.invoke({ id }).then((success) => {
                if (success) {
                  if (currentConversation?.id === id) {
                    setCurrentPane("guid");
                  }
                  setChatHistory(chatHistory.filter((item) => item.id !== id));
                  setConversationPrompt((draft) => {
                    const newState = {...draft};
                    delete newState[id];
                    return newState;
                  });
                }
              });
            }}
            selected={currentConversation}
            onSelect={(conversation) => {
              setCurrentPane("chat");
              setCurrentConversation(conversation);
            }}
          ></ChatHistory>

          <div
            onClick={() => {
              setCurrentPane("settings");
              setCurrentConversation(undefined);
            }}
            className="flex items-center justify-start gap-10px px-12px py-8px hover:bg-#f3f4f6 rd-0.5rem mb-8px cursor-pointer"
          >
            <SettingTwo
              className="flex"
              theme="outline"
              size="24"
              fill="#333"
            />
            <span className="collapsed-hidden">{t("common.settings")}</span>
          </div>
        </div>
      }
    >
      <ConversationPromptDraftProvider value={conversationPrompt}>
        {panel}
      </ConversationPromptDraftProvider>
    </Layout>
  );
=======
import Router from "./router";
import Sider from "./sider";

const Main = () => {
  return <Router layout={<Layout sider={<Sider></Sider>}></Layout>}></Router>;
>>>>>>> 87068996
};

export default Main;<|MERGE_RESOLUTION|>--- conflicted
+++ resolved
@@ -4,185 +4,13 @@
  * SPDX-License-Identifier: Apache-2.0
  */
 
-import React from "react";
-import Layout from "./layout";
-<<<<<<< HEAD
-import ConversationWelcome from "./conversation/ConversationWelcome";
-import ChatSider from "./conversation/ChatSider";
-import { ipcBridge } from "@/common";
-import Settings from "./panel/settings";
-import { ConversationPromptDraftProvider } from "./messages/hooks";
-
-const Main = () => {
-  const { t } = useTranslation();
-  const [currentConversation, setCurrentConversation] =
-    useState<TChatConversation>();
-  const [chatHistory, setChatHistory] = useState<TChatConversation[]>([]);
-
-  const [currentPane, setCurrentPane] = useState<"guid" | "chat" | "settings">(
-    "guid"
-  );
-
-  const [conversationPrompt, setConversationPrompt] = useState<Record<TChatConversation["id"], string>>({});
-
-  const panel = useMemo(() => {
-    switch (currentPane) {
-      case "guid":
-        return (
-          <ConversationWelcome
-            onCreateConversation={(conversation) => {
-              setChatHistory((history) => {
-                const index = history.findIndex(
-                  (item) => item.id === conversation.id
-                );
-                if (index !== -1) {
-                  history.splice(index, 1);
-                }
-                history.unshift(conversation);
-                return history;
-              });
-              setCurrentConversation(conversation);
-              setCurrentPane("chat");
-            }}
-          />
-        );
-      case "chat":
-        if (!currentConversation) return null;
-        return (
-          <ChatConversation
-            conversation={currentConversation}
-          ></ChatConversation>
-        );
-      case "settings":
-        return (
-          <Settings
-            onBack={() => {
-              setCurrentConversation(undefined);
-              setCurrentPane("guid");
-            }}
-          ></Settings>
-        );
-    }
-    return <></>;
-  }, [currentPane, currentConversation]);
-
-  const rightSiderTitle = useMemo(() => {
-    switch (currentConversation?.type) {
-      case "gemini":
-        return (
-          <span className="text-16px font-bold color-#111827">
-            {t("conversation.workspace.title")}
-          </span>
-        );
-    }
-    return null;
-  }, [currentConversation, t]);
-
-  const rightSider = useMemo(() => {
-    if (currentPane !== "chat") return null;
-    switch (currentConversation?.type) {
-      case "gemini":
-        return <ChatSider conversation={currentConversation} />;
-    }
-    return null;
-  }, [currentConversation, currentPane]);
-
-  const title = useMemo(() => {
-    return (
-      <span className=" ml-16px font-bold text-16px inline-block overflow-hidden text-ellipsis whitespace-nowrap w-full max-w-60%">
-        {currentConversation?.name}
-      </span>
-    );
-    return null;
-  }, [currentConversation]);
-
-  useEffect(() => {
-    if (!currentConversation) return;
-    if (chatHistory.some((item) => item.id === currentConversation.id)) return;
-    setCurrentConversation(undefined);
-  }, [currentConversation, chatHistory]);
-
-  useEffect(() => {
-    if (currentPane !== "chat") {
-      setCurrentConversation(undefined);
-    }
-  }, [currentPane]);
-
-  return (
-    <Layout
-      title={title}
-      rightSiderTitle={rightSiderTitle}
-      rightSider={rightSider}
-      sider={
-        <div className="size-full flex flex-col">
-          <div
-            className="flex items-center justify-start gap-10px px-12px py-8px hover:bg-#f3f4f6 rd-0.5rem mb-8px cursor-pointer group"
-            onClick={() => {
-              if (currentPane === "guid") return;
-              setCurrentPane("guid");
-            }}
-          >
-            <Plus theme="outline" size="24" fill="#333" className="flex" />
-            <span className="collapsed-hidden font-bold">
-              {t("conversation.welcome.newConversation")}
-            </span>
-          </div>
-          {/* <Divider className="!m-0 collapsed-hidden"></Divider> */}
-          <ChatHistory
-            chatHistory={chatHistory}
-            setChatHistory={setChatHistory}
-            onRemove={(id) => {
-              ipcBridge.removeConversation.invoke({ id }).then((success) => {
-                if (success) {
-                  if (currentConversation?.id === id) {
-                    setCurrentPane("guid");
-                  }
-                  setChatHistory(chatHistory.filter((item) => item.id !== id));
-                  setConversationPrompt((draft) => {
-                    const newState = {...draft};
-                    delete newState[id];
-                    return newState;
-                  });
-                }
-              });
-            }}
-            selected={currentConversation}
-            onSelect={(conversation) => {
-              setCurrentPane("chat");
-              setCurrentConversation(conversation);
-            }}
-          ></ChatHistory>
-
-          <div
-            onClick={() => {
-              setCurrentPane("settings");
-              setCurrentConversation(undefined);
-            }}
-            className="flex items-center justify-start gap-10px px-12px py-8px hover:bg-#f3f4f6 rd-0.5rem mb-8px cursor-pointer"
-          >
-            <SettingTwo
-              className="flex"
-              theme="outline"
-              size="24"
-              fill="#333"
-            />
-            <span className="collapsed-hidden">{t("common.settings")}</span>
-          </div>
-        </div>
-      }
-    >
-      <ConversationPromptDraftProvider value={conversationPrompt}>
-        {panel}
-      </ConversationPromptDraftProvider>
-    </Layout>
-  );
-=======
-import Router from "./router";
-import Sider from "./sider";
+import React from 'react';
+import Layout from './layout';
+import Router from './router';
+import Sider from './sider';
 
 const Main = () => {
   return <Router layout={<Layout sider={<Sider></Sider>}></Layout>}></Router>;
->>>>>>> 87068996
 };
 
 export default Main;
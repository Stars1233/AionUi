--- conflicted
+++ resolved
@@ -6,7 +6,7 @@
 
 import type { TMessage } from '@/common/chatLib';
 import classNames from 'classnames';
-import React, { useEffect, useRef, useState } from 'react';
+import React, { useEffect, useRef } from 'react';
 import HOC from '../utils/HOC';
 import { useMessageList } from './hooks';
 import MessageAcpPermission from '@renderer/messages/acp/MessageAcpPermission';
@@ -18,19 +18,12 @@
 import MessageToolCall from './MessageToolCall';
 import MessageToolGroup from './MessageToolGroup';
 import MessageText from './MessagetText';
-import { Down } from '@icon-park/react';
-import { useTranslation } from 'react-i18next';
-import { iconColors } from '@/renderer/theme/colors';
 
 const MessageItem: React.FC<{ message: TMessage }> = HOC((props) => {
   const { message } = props as { message: TMessage };
   return (
     <div
-<<<<<<< HEAD
-      className={classNames('flex items-start message-item [&>div]:max-w-70% min-w-300px px-8px m-t-10px max-w-780px mx-auto', message.type, {
-=======
       className={classNames('flex items-start message-item [&>div]:max-w-full px-8px m-t-10px max-w-780px mx-auto', message.type, {
->>>>>>> 142d09d9
         'justify-center': message.position === 'center',
         'justify-end': message.position === 'right',
         'justify-start': message.position === 'left',
@@ -40,8 +33,6 @@
     </div>
   );
 })(({ message }) => {
-  const { t } = useTranslation();
-
   switch (message.type) {
     case 'text':
       return <MessageText message={message}></MessageText>;
@@ -62,94 +53,31 @@
     case 'codex_tool_call':
       return <MessageCodexToolCall message={message}></MessageCodexToolCall>;
     default:
-      return <div>{t('messages.unknownMessageType', { type: (message as any).type })}</div>;
+      return <div>Unknown message type: {(message as any).type}</div>;
   }
 });
 
-const MessageList: React.FC<{ className?: string }> = () => {
+const MessageList: React.FC<{ className?: string }> = ({ className }) => {
   const list = useMessageList();
+
   const ref = useRef<HTMLDivElement>(null);
-  const [showScrollButton, setShowScrollButton] = useState(false);
-  const [isUserScrolling, setIsUserScrolling] = useState(false);
-  const { t } = useTranslation();
 
-  // 检查是否在底部（允许一定的误差范围）
-  const isAtBottom = () => {
-    if (!ref.current) return true;
-    const { scrollTop, scrollHeight, clientHeight } = ref.current;
-    return scrollHeight - scrollTop - clientHeight < 100;
-  };
-
-  // 滚动到底部
-  const scrollToBottom = (smooth = false) => {
+  const scrollToBottom = () => {
     if (ref.current) {
-      ref.current.scrollTo({
-        top: ref.current.scrollHeight,
-        behavior: smooth ? 'smooth' : 'auto',
-      });
+      ref.current.scrollTop = ref.current.scrollHeight;
     }
   };
-
-  // 监听用户滚动
-  const handleScroll = () => {
-    if (!ref.current) return;
-    const atBottom = isAtBottom();
-    setShowScrollButton(!atBottom);
-    setIsUserScrolling(!atBottom);
-  };
-
-  // 当消息列表更新时，智能滚动
   useEffect(() => {
-    // 检查最新消息是否是用户发送的（position === 'right'）
-    const lastMessage = list[list.length - 1];
-    const isUserMessage = lastMessage?.position === 'right';
-
-    // 如果是用户发送的消息，强制滚动到底部并重置滚动状态
-    if (isUserMessage) {
-      setIsUserScrolling(false);
-      setTimeout(() => {
-        scrollToBottom();
-      }, 100);
-      return;
-    }
-
-    // 如果用户正在查看历史消息，不自动滚动
-    if (isUserScrolling) return;
-
-    // 如果在底部或接近底部，自动滚动
-    if (isAtBottom()) {
-      setTimeout(() => {
-        scrollToBottom();
-      }, 100);
-    }
-  }, [list, isUserScrolling]);
-
-  // 点击滚动按钮
-  const handleScrollButtonClick = () => {
-    scrollToBottom(true);
-    setIsUserScrolling(false);
-    setShowScrollButton(false);
-  };
+    setTimeout(() => {
+      scrollToBottom();
+    }, 100);
+  }, [list]);
 
   return (
-    <div className='relative flex-1 h-full'>
-      <div className='flex-1 overflow-auto h-full pb-10px box-border' ref={ref} onScroll={handleScroll}>
-        {list.map((message) => {
-          return <MessageItem message={message} key={message.id}></MessageItem>;
-        })}
-      </div>
-      {showScrollButton && (
-        <>
-          {/* 渐变遮罩 */}
-          <div className='absolute bottom-0 left-0 right-0 h-100px pointer-events-none' />
-          {/* 滚动按钮 */}
-          <div className='absolute bottom-20px left-50% transform -translate-x-50% z-100'>
-            <div className='flex items-center justify-center w-40px h-40px rd-full bg-base shadow-lg cursor-pointer hover:bg-1 transition-all hover:scale-110 border-1 border-solid border-3' onClick={handleScrollButtonClick} title={t('messages.scrollToBottom')} style={{ lineHeight: 0 }}>
-              <Down theme='filled' size='20' fill={iconColors.secondary} style={{ display: 'block' }} />
-            </div>
-          </div>
-        </>
-      )}
+    <div className='flex-1 overflow-auto h-full pb-10px box-border' ref={ref}>
+      {list.map((message) => {
+        return <MessageItem message={message} key={message.id}></MessageItem>;
+      })}
     </div>
   );
 };

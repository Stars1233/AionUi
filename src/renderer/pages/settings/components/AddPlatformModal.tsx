import type { IProvider } from '@/common/storage';
import { uuid } from '@/common/utils';
import ModalHOC from '@/renderer/utils/ModalHOC';
import { Button, Form, Input, Message, Select } from '@arco-design/web-react';
import { Search } from '@icon-park/react';
import React, { useEffect, useMemo } from 'react';
import { useTranslation } from 'react-i18next';
import useModeModeList from '../../../hooks/useModeModeList';
import AionModal from '@/renderer/components/base/AionModal';

const useModePlatformList = () => {
  const { t } = useTranslation();
  return useMemo(() => {
    return [
      {
        label: 'Gemini',
        value: 'gemini',
      },
      {
        label: 'Gemini(Vertex AI)',
        value: 'gemini-vertex-ai',
      },
      {
        label: 'ModelScope',
        value: 'ModelScope',
      },
      {
        label: 'BurnCloud',
        value: 'burncloud',
      },
      {
        label: 'OpenRouter',
        value: 'OpenRouter',
      },
      {
        label: t('settings.customOpenAI'),
        value: 'custom',
      },
    ];
  }, []);
};

const defaultBaseUrl = {
  qwen: 'https://api.qwen.com/v1',
  moonshot: 'https://api.moonshot.cn/v1',
  burncloud: 'https://ai.burncloud.com/v1',
  OpenRouter: 'https://openrouter.ai/api/v1',
  ModelScope: 'https://api-inference.modelscope.cn/v1',
};

const openaiCompatibleBaseUrls = [
  {
    url: 'https://api.openai.com/v1',
    name: 'OpenAI',
  },
  {
    url: 'https://openrouter.ai/api/v1',
    name: 'OpenRouter',
  },
  {
    url: 'https://api.anthropic.com/v1',
    name: 'Anthropic',
  },
  {
    url: 'https://api.x.ai/v1',
    name: 'xAI',
  },
  {
    url: 'https://dashscope.aliyuncs.com/compatible-mode/v1',
    name: 'Dashscope',
  },
  {
    url: 'https://ark.cn-beijing.volces.com/api/v3',
    name: 'Ark',
  },
  {
    url: 'https://api.deepseek.com',
    name: 'DeepSeek',
  },
  {
    url: 'https://ai.burncloud.com/v1',
    name: 'BurnCloud',
  },
  {
    url: 'https://qianfan.baidubce.com/v2',
    name: 'Qianfan',
  },
  {
    url: 'https://api.moonshot.cn/v1',
    name: 'Moonshot',
  },
  {
    url: 'https://open.bigmodel.cn/api/paas/v4',
    name: 'Zhipu',
  },
  {
    url: 'https://api.hunyuan.cloud.tencent.com/v1',
    name: 'Hunyuan',
  },
  {
    url: 'https://api.lingyiwanwu.com/v1',
    name: 'Lingyi',
  },
  {
    url: 'https://api.poe.com/v1',
    name: 'Poe',
  },
  {
    url: 'https://api-inference.modelscope.cn/v1',
    name: 'ModelScope',
  },
  {
    url: 'https://api.siliconflow.cn/v1',
    name: 'SiliconFlow',
  },
  {
    url: 'https://cloud.infini-ai.com/maas/v1',
    name: 'InfiniAI',
  },
  {
    url: 'https://wishub-x1.ctyun.cn/v1',
    name: 'Ctyun',
  },
  {
    url: 'https://api.stepfun.com/v1',
    name: 'StepFun',
  },
];

const AddPlatformModal = ModalHOC<{
  onSubmit: (platform: IProvider) => void;
}>(({ modalProps, onSubmit, modalCtrl }) => {
  const [message, messageContext] = Message.useMessage();
  const modelPlatformOptions = useModePlatformList();
  const { t } = useTranslation();
  const [form] = Form.useForm();

  const platform = Form.useWatch('platform', form);
  const baseUrl = Form.useWatch('baseUrl', form);
  const apiKey = Form.useWatch('apiKey', form);

  const modelListState = useModeModeList(platform, baseUrl, apiKey, true);

  useEffect(() => {
    if (platform?.includes('gemini')) {
      void modelListState.mutate();
    }
  }, [platform]);

  // 处理自动修复的 base_url
  useEffect(() => {
    if (modelListState.data?.fix_base_url) {
      form.setFieldValue('baseUrl', modelListState.data.fix_base_url);
      message.info(t('settings.baseUrlAutoFix', { base_url: modelListState.data.fix_base_url }));
    }
  }, [modelListState.data?.fix_base_url, form]);

  const handleSubmit = () => {
    form
      .validate()
      .then((values) => {
        onSubmit({
          id: uuid(),
          platform: values.platform,
          name: values.name,
          baseUrl: values.baseUrl,
          apiKey: values.apiKey,
          model: [values.model],
        });
        modalCtrl.close();
      })
      .catch((e) => {
        // console.log('>>>>>>>>>>>>>>>>>>e', e);
      });
  };

  return (
    <AionModal visible={modalProps.visible} onCancel={modalCtrl.close} header={{ title: t('settings.addModel'), showClose: true }} style={{ maxWidth: '92vw', borderRadius: 16 }} contentStyle={{ background: 'var(--bg-1)', borderRadius: 16, padding: '20px 24px 16px', overflow: 'auto' }} onOk={handleSubmit} confirmLoading={modalProps.confirmLoading} okText={t('common.confirm')} cancelText={t('common.cancel')}>
      {messageContext}
      <div className='flex flex-col gap-16px py-20px'>
        <Form form={form} layout='vertical' className='space-y-0'>
          <Form.Item initialValue='gemini' label={t('settings.modelPlatform')} field={'platform'}>
            <Select
              showSearch
              options={modelPlatformOptions}
              onChange={(value) => {
                form.setFieldValue('baseUrl', defaultBaseUrl[value as keyof typeof defaultBaseUrl] || '');
                form.setFieldValue('model', '');
                form.setFieldValue('name', value !== 'custom' ? value : '');
              }}
            ></Select>
          </Form.Item>
          <Form.Item hidden={platform !== 'custom' && platform !== 'gemini'} label={t('settings.baseUrl')} required={platform !== 'gemini'} rules={[{ required: platform !== 'gemini' }]} field={'baseUrl'}>
            {platform === 'custom' ? (
              <Select
                showSearch
                allowCreate
                options={openaiCompatibleBaseUrls.map((item) => ({
                  label: item.url,
                  value: item.url,
                }))}
                onChange={(value) => {
                  const selectedItem = openaiCompatibleBaseUrls.find((i) => i.url === value);
                  if (selectedItem) {
                    form.setFieldValue('name', selectedItem.name);
                  } else {
                    try {
                      const { hostname } = new URL(value);
                      const parts = hostname.split('.');
                      form.setFieldValue('name', parts.length >= 2 ? parts[parts.length - 2] : parts[0]);
                    } catch (e) {
                      console.error('Invalid URL:', e);
                    }
                  }
<<<<<<< HEAD
                }}
              ></Select>
            ) : (
              <Input
                placeholder={platform === 'gemini' ? 'https://generativelanguage.googleapis.com' : ''}
                onChange={(value) => {
                  if (platform === 'gemini') {
                    try {
                      const urlObj = new URL(value);
                      const hostname = urlObj.hostname;
                      const parts = hostname.split('.');
                      form.setFieldValue('name', parts.length >= 2 ? parts[parts.length - 2] : parts[0]);
                    } catch (e) {
                      console.error('Invalid URL:', e);
                    }
=======
                }
              }}
            ></Input>
          )}
        </Form.Item>
        <Form.Item hidden={platform !== 'custom'} label={t('settings.platformName')} required rules={[{ required: true }]} field={'name'} initialValue={'gemini'}>
          <Input></Input>
        </Form.Item>
        <Form.Item label='API Key' required rules={[{ required: true }]} field={'apiKey'} extra={<div style={{ fontSize: '11px', color: 'var(--text-secondary)', marginTop: '4px', lineHeight: '1.4' }}>{t('settings.multiApiKeyTip')}</div>}>
          <Input
            onBlur={() => {
              void modelListState.mutate();
            }}
          ></Input>
        </Form.Item>
        <Form.Item label={t('settings.modelName')} field={'model'} required rules={[{ required: true }]} validateStatus={modelListState.error ? 'error' : 'success'} help={modelListState.error}>
          <Select
            loading={modelListState.isLoading}
            showSearch
            allowCreate
            suffixIcon={
              <Search
                onClick={(e) => {
                  e.stopPropagation();
                  if (!platform?.includes('gemini') && (!baseUrl || !apiKey)) {
                    message.warning(t('settings.pleaseEnterBaseUrlAndApiKey'));
                    return;
>>>>>>> bb60c104
                  }
                }}
              ></Input>
            )}
          </Form.Item>
          <Form.Item hidden={platform !== 'custom'} label={t('settings.platformName')} required rules={[{ required: true }]} field={'name'} initialValue={'gemini'}>
            <Input></Input>
          </Form.Item>
          <Form.Item label={t('settings.apiKey')} required rules={[{ required: true }]} field={'apiKey'} extra={<div className='text-11px text-t-secondary mt-2 leading-4'>{t('settings.multiApiKeyTip')}</div>}>
            <Input
              onBlur={() => {
                void modelListState.mutate();
              }}
            ></Input>
          </Form.Item>
          <Form.Item label={t('settings.modelName')} field={'model'} required rules={[{ required: true }]} validateStatus={modelListState.error ? 'error' : 'success'} help={modelListState.error}>
            <Select
              loading={modelListState.isLoading}
              showSearch
              allowCreate
              suffixIcon={
                <Search
                  onClick={(e) => {
                    e.stopPropagation();
                    if (!platform?.includes('gemini') && (!baseUrl || !apiKey)) {
                      message.warning(t('settings.pleaseEnterBaseUrlAndApiKey'));
                      return;
                    }
                    void modelListState.mutate();
                  }}
                  className='flex'
                />
              }
              options={modelListState.data?.models || []}
            ></Select>
          </Form.Item>
        </Form>
      </div>
    </AionModal>
  );
});

export default AddPlatformModal;<|MERGE_RESOLUTION|>--- conflicted
+++ resolved
@@ -212,7 +212,6 @@
                       console.error('Invalid URL:', e);
                     }
                   }
-<<<<<<< HEAD
                 }}
               ></Select>
             ) : (
@@ -228,35 +227,6 @@
                     } catch (e) {
                       console.error('Invalid URL:', e);
                     }
-=======
-                }
-              }}
-            ></Input>
-          )}
-        </Form.Item>
-        <Form.Item hidden={platform !== 'custom'} label={t('settings.platformName')} required rules={[{ required: true }]} field={'name'} initialValue={'gemini'}>
-          <Input></Input>
-        </Form.Item>
-        <Form.Item label='API Key' required rules={[{ required: true }]} field={'apiKey'} extra={<div style={{ fontSize: '11px', color: 'var(--text-secondary)', marginTop: '4px', lineHeight: '1.4' }}>{t('settings.multiApiKeyTip')}</div>}>
-          <Input
-            onBlur={() => {
-              void modelListState.mutate();
-            }}
-          ></Input>
-        </Form.Item>
-        <Form.Item label={t('settings.modelName')} field={'model'} required rules={[{ required: true }]} validateStatus={modelListState.error ? 'error' : 'success'} help={modelListState.error}>
-          <Select
-            loading={modelListState.isLoading}
-            showSearch
-            allowCreate
-            suffixIcon={
-              <Search
-                onClick={(e) => {
-                  e.stopPropagation();
-                  if (!platform?.includes('gemini') && (!baseUrl || !apiKey)) {
-                    message.warning(t('settings.pleaseEnterBaseUrlAndApiKey'));
-                    return;
->>>>>>> bb60c104
                   }
                 }}
               ></Input>

/**
 * @license
 * Copyright 2025 AionUi (aionui.com)
 * SPDX-License-Identifier: Apache-2.0
 */

import { ipcBridge } from '@/common';
import type { FileMetadata } from './FileService';
import { getFileExtension } from './FileService';

type PasteHandler = (event: ClipboardEvent) => Promise<boolean>;

// MIME 类型到文件扩展名的映射
function getExtensionFromMimeType(mimeType: string): string {
  const mimeMap: Record<string, string> = {
    'image/png': '.png',
    'image/jpeg': '.jpg',
    'image/jpg': '.jpg',
    'image/gif': '.gif',
    'image/webp': '.webp',
    'image/bmp': '.bmp',
    'image/svg+xml': '.svg',
  };
  return mimeMap[mimeType] || '.png'; // 默认为 .png
}

class PasteServiceClass {
  private handlers: Map<string, PasteHandler> = new Map();
  private lastFocusedComponent: string | null = null;
  private isInitialized = false;

  // 初始化全局粘贴监听
  init() {
    if (this.isInitialized) return;

    document.addEventListener('paste', this.handleGlobalPaste);
    this.isInitialized = true;
  }

  // 注册组件的粘贴处理器
  registerHandler(componentId: string, handler: PasteHandler) {
    this.handlers.set(componentId, handler);
  }

  // 注销组件的粘贴处理器
  unregisterHandler(componentId: string) {
    this.handlers.delete(componentId);
  }

  // 设置当前焦点组件
  setLastFocusedComponent(componentId: string) {
    this.lastFocusedComponent = componentId;
  }

  // 全局粘贴事件处理
  private handleGlobalPaste = async (event: ClipboardEvent) => {
    if (!this.lastFocusedComponent) return;

    const handler = this.handlers.get(this.lastFocusedComponent);
    if (handler) {
      const handled = await handler(event);
      if (handled) {
        event.preventDefault();
        event.stopPropagation();
      }
    }
  };

  // 通用粘贴处理逻辑
  async handlePaste(event: ClipboardEvent, supportedExts: string[], onFilesAdded: (files: FileMetadata[]) => void, onTextAdded?: (text: string) => void, currentText?: string): Promise<boolean> {
    const clipboardText = event.clipboardData?.getData('text');
    const files = event.clipboardData?.files;

    // 如果有文本但没有文件，允许默认文本粘贴行为
    if (clipboardText && (!files || files.length === 0)) {
      if (onTextAdded) {
        onTextAdded(currentText ? currentText + clipboardText : clipboardText);
      }
      return false; // 允许默认行为继续处理文本
    }
<<<<<<< HEAD
    // 如果有文本但没有文件，允许默认文本粘贴行为
    if (clipboardText && (!files || files.length === 0)) {
      // By returning false, we let the default browser paste behavior take over.
      // The component's `onChange` handler will correctly update the state.
      return false;
    }
=======

    // 处理文件
>>>>>>> 0560bf30
    if (files && files.length > 0) {
      const fileList: FileMetadata[] = [];
      for (let i = 0; i < files.length; i++) {
        const file = files[i];
        const filePath = (file as File & { path?: string }).path;

        // 检查是否有文件路径 (Electron 环境下 File 对象会有额外的 path 属性)

        if (!filePath && file.type.startsWith('image/')) {
          // 剪贴板图片，需要检查是否支持该类型
          const fileExt = getFileExtension(file.name) || getExtensionFromMimeType(file.type);

          if (supportedExts.includes(fileExt)) {
            try {
              const arrayBuffer = await file.arrayBuffer();
              const uint8Array = new Uint8Array(arrayBuffer);

              // 生成简洁的文件名，如果剪贴板图片有奇怪的默认名，替换为简洁名称
              const now = new Date();
              const timeStr = `${now.getHours().toString().padStart(2, '0')}${now.getMinutes().toString().padStart(2, '0')}${now.getSeconds().toString().padStart(2, '0')}`;

              // 如果文件名看起来像系统生成的（包含时间戳格式），使用我们的命名
              const isSystemGenerated = file.name && /^[a-zA-Z]?_?\d{4}-\d{2}-\d{2}_\d{2}-\d{2}-\d{2}/.test(file.name);
              const fileName = file.name && !isSystemGenerated ? file.name : `pasted_image_${timeStr}${fileExt}`;

              // 创建临时文件并写入数据
              const tempPath = await ipcBridge.fs.createTempFile.invoke({ fileName });
              if (tempPath) {
                await ipcBridge.fs.writeFile.invoke({ path: tempPath, data: uint8Array });
              }

              if (tempPath) {
                fileList.push({
                  name: fileName,
                  path: tempPath,
                  size: file.size,
                  type: file.type,
                  lastModified: Date.now(),
                });
              }
            } catch (error) {
              console.error('创建临时文件失败:', error);
            }
          } else {
            // 不支持的文件类型，跳过但不报错（让后续过滤处理）
            console.warn(`Unsupported image type: ${file.type}, extension: ${fileExt}`);
          }
        } else if (filePath) {
          // 有文件路径的文件（从文件管理器拖拽的文件）
          // 检查文件类型是否支持
          const fileExt = getFileExtension(file.name);

          if (supportedExts.includes(fileExt)) {
            fileList.push({
              name: file.name,
              path: filePath,
              size: file.size,
              type: file.type,
              lastModified: file.lastModified,
            });
          } else {
            // 不支持的文件类型
            console.warn(`Unsupported file type: ${file.name}, extension: ${fileExt}`);
          }
        } else if (!file.type.startsWith('image/')) {
          // 没有文件路径的非图片文件（从文件管理器复制粘贴的文件）
          const fileExt = getFileExtension(file.name);

          if (supportedExts.includes(fileExt)) {
            // 对于复制粘贴的文件，我们需要创建临时文件
            try {
              const arrayBuffer = await file.arrayBuffer();
              const uint8Array = new Uint8Array(arrayBuffer);

              // 使用原文件名
              const fileName = file.name;

              // 创建临时文件并写入数据
              const tempPath = await ipcBridge.fs.createTempFile.invoke({ fileName });
              if (tempPath) {
                await ipcBridge.fs.writeFile.invoke({ path: tempPath, data: uint8Array });

                fileList.push({
                  name: fileName,
                  path: tempPath,
                  size: file.size,
                  type: file.type,
                  lastModified: Date.now(),
                });
              }
            } catch (error) {
              console.error('创建临时文件失败:', error);
            }
          } else {
            console.warn(`Unsupported file type: ${file.name}, extension: ${fileExt}`);
          }
        }
      }

      // 处理完文件后，总是返回 true（因为已经 preventDefault）
      if (fileList.length > 0) {
        onFilesAdded(fileList);
      }
      return true; // 已经调用了 preventDefault，必须返回 true
    }

    return false;
  }

  // 清理资源
  destroy() {
    if (this.isInitialized) {
      document.removeEventListener('paste', this.handleGlobalPaste);
      this.handlers.clear();
      this.lastFocusedComponent = null;
      this.isInitialized = false;
    }
  }
}

// 导出单例实例
export const PasteService = new PasteServiceClass();<|MERGE_RESOLUTION|>--- conflicted
+++ resolved
@@ -71,6 +71,7 @@
     const clipboardText = event.clipboardData?.getData('text');
     const files = event.clipboardData?.files;
 
+    // Cherry Studio 的方式：先处理文本，后处理文件
     // 如果有文本但没有文件，允许默认文本粘贴行为
     if (clipboardText && (!files || files.length === 0)) {
       if (onTextAdded) {
@@ -78,17 +79,6 @@
       }
       return false; // 允许默认行为继续处理文本
     }
-<<<<<<< HEAD
-    // 如果有文本但没有文件，允许默认文本粘贴行为
-    if (clipboardText && (!files || files.length === 0)) {
-      // By returning false, we let the default browser paste behavior take over.
-      // The component's `onChange` handler will correctly update the state.
-      return false;
-    }
-=======
-
-    // 处理文件
->>>>>>> 0560bf30
     if (files && files.length > 0) {
       const fileList: FileMetadata[] = [];
       for (let i = 0; i < files.length; i++) {
